--- conflicted
+++ resolved
@@ -20,12 +20,9 @@
 import { ArchiveService, ArchivePlaybackState } from '../services/ArchiveService';
 import { AudioPreviewService } from '../services/AudioPreviewService';
 import { getWMBRLogoSVG } from '../utils/WMBRLogo';
-<<<<<<< HEAD
 import { NavigationProp, useNavigation } from '@react-navigation/native';
 import { WmbrRouteName } from '../types/Navigation';
-=======
 import { DEFAULT_NAME } from '../types/Playlist';
->>>>>>> 353ce010
 
 const streamUrl = 'https://wmbr.org:8002/hi';
 const WMBR_GREEN = '#00843D';
