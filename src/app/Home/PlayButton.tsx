import React, { useCallback, useMemo, useRef, useEffect } from 'react';
import { View, TouchableOpacity, StyleSheet, Animated } from 'react-native';
import Icon from 'react-native-vector-icons/Ionicons';
import { State, usePlaybackState } from 'react-native-track-player';
import { CORE_COLORS } from '@utils/Colors';

interface PlayButtonProps {
  onPress: () => void;
  isPlayerInitialized: boolean;
  isPlayingArchive?: boolean;
}

export default function PlayButton({
  onPress,
  isPlayerInitialized: _isPlayerInitialized,
  isPlayingArchive,
}: PlayButtonProps) {
  const playbackState = usePlaybackState();
  const pulseAnim = useRef(new Animated.Value(1)).current;
  const rotateAnim = useRef(new Animated.Value(0)).current;

  const isPlaying = playbackState?.state === State.Playing;

  const startPulseAnimation = useCallback(() => {
    Animated.loop(
      Animated.sequence([
        Animated.timing(pulseAnim, {
          toValue: 1.1,
          duration: 1000,
          useNativeDriver: true,
        }),
        Animated.timing(pulseAnim, {
          toValue: 1,
          duration: 1000,
          useNativeDriver: true,
        }),
      ]),
    ).start();
  }, [pulseAnim]);

  const startRotateAnimation = useCallback(() => {
    Animated.loop(
      Animated.timing(rotateAnim, {
        toValue: 1,
        duration: 10000,
        useNativeDriver: true,
      }),
    ).start();
  }, [rotateAnim]);

  const stopAnimations = useCallback(() => {
    pulseAnim.stopAnimation();
    rotateAnim.stopAnimation();
    Animated.timing(pulseAnim, {
      toValue: 1,
      duration: 300,
      useNativeDriver: true,
    }).start();
  }, [pulseAnim, rotateAnim]);

  /**
   * If we're playing, we either:
   * a. show a pause icon if we're playing an archive.
   * b. show a stop icon if we're playing the live stream.
   *
   * Otherwise, we show a play icon.
   */
  const playbackButtonLabel = useMemo(() => {
    if (isPlaying) {
      if (isPlayingArchive) {
        return 'Pause Button';
      } else {
        return 'Stop Button';
      }
    } else {
      return 'Play Button';
    }
  }, [isPlaying, isPlayingArchive]);

  const playbackIcon = useMemo(() => {
    if (isPlaying) {
      if (isPlayingArchive) {
        return <Icon name="pause" size={64} color={CORE_COLORS.WMBR_GREEN} />;
      } else {
        return <Icon name="stop" size={64} color={CORE_COLORS.WMBR_GREEN} />;
      }
    } else {
      return <Icon name="play" size={64} color="#FFFFFF" />;
    }
  }, [isPlaying, isPlayingArchive]);

  useEffect(() => {
    if (playbackState?.state === State.Playing) {
      startPulseAnimation();
      startRotateAnimation();
    } else {
      stopAnimations();
    }
  }, [
    playbackState,
    rotateAnim,
    pulseAnim,
    startPulseAnimation,
    startRotateAnimation,
    stopAnimations,
  ]);

  return (
    <View style={styles.centerButton}>
      <Animated.View
        style={[styles.outerRing, { transform: [{ scale: pulseAnim }] }]}
      >
        <View style={styles.middleRing}>
          <TouchableOpacity
            style={[styles.playButton, isPlaying && styles.playButtonActive]}
            onPress={onPress}
            activeOpacity={0.8}
<<<<<<< HEAD
            aria-label={
              isPlaying
                ? isPlayingArchive
                  ? 'Pause Button'
                  : 'Stop Button'
                : 'Play Button'
            }
          >
            <View style={styles.buttonContent}>
              <View style={styles.iconContainer}>
                {isPlaying ? (
                  isPlayingArchive ? (
                    <Icon
                      name="pause"
                      size={64}
                      color={CORE_COLORS.WMBR_GREEN}
                    />
                  ) : (
                    <Icon
                      name="stop"
                      size={64}
                      color={CORE_COLORS.WMBR_GREEN}
                    />
                  )
                ) : (
                  <Icon name="play" size={64} color="#FFFFFF" />
                )}
              </View>
=======
            aria-label={playbackButtonLabel}
          >
            <View style={styles.buttonContent}>
              <View style={styles.iconContainer}>{playbackIcon}</View>
>>>>>>> 64f8e87c
            </View>
          </TouchableOpacity>
        </View>
      </Animated.View>
    </View>
  );
}

const styles = StyleSheet.create({
  centerButton: {
    flex: 1,
    justifyContent: 'center',
    alignItems: 'center',
  },
  outerRing: {
    width: 280,
    height: 280,
    borderRadius: 140,
    borderWidth: 2,
    borderColor: CORE_COLORS.WMBR_GREEN,
    justifyContent: 'center',
    alignItems: 'center',
    opacity: 0.3,
  },
  middleRing: {
    width: 240,
    height: 240,
    borderRadius: 120,
    borderWidth: 3,
    borderColor: CORE_COLORS.WMBR_GREEN,
    justifyContent: 'center',
    alignItems: 'center',
    opacity: 0.6,
  },
  playButton: {
    width: 180,
    height: 180,
    borderRadius: 90,
    backgroundColor: CORE_COLORS.WMBR_GREEN,
    justifyContent: 'center',
    alignItems: 'center',
    shadowColor: CORE_COLORS.WMBR_GREEN,
    shadowOffset: { width: 0, height: 8 },
    shadowOpacity: 0.4,
    shadowRadius: 16,
    elevation: 12,
  },
  playButtonActive: {
    backgroundColor: '#FFFFFF',
    shadowColor: '#FFFFFF',
  },
  buttonContent: {
    width: '100%',
    height: '100%',
    justifyContent: 'center',
    alignItems: 'center',
  },
  iconContainer: {
    justifyContent: 'center',
    alignItems: 'center',
  },
});<|MERGE_RESOLUTION|>--- conflicted
+++ resolved
@@ -115,41 +115,10 @@
             style={[styles.playButton, isPlaying && styles.playButtonActive]}
             onPress={onPress}
             activeOpacity={0.8}
-<<<<<<< HEAD
-            aria-label={
-              isPlaying
-                ? isPlayingArchive
-                  ? 'Pause Button'
-                  : 'Stop Button'
-                : 'Play Button'
-            }
-          >
-            <View style={styles.buttonContent}>
-              <View style={styles.iconContainer}>
-                {isPlaying ? (
-                  isPlayingArchive ? (
-                    <Icon
-                      name="pause"
-                      size={64}
-                      color={CORE_COLORS.WMBR_GREEN}
-                    />
-                  ) : (
-                    <Icon
-                      name="stop"
-                      size={64}
-                      color={CORE_COLORS.WMBR_GREEN}
-                    />
-                  )
-                ) : (
-                  <Icon name="play" size={64} color="#FFFFFF" />
-                )}
-              </View>
-=======
             aria-label={playbackButtonLabel}
           >
             <View style={styles.buttonContent}>
               <View style={styles.iconContainer}>{playbackIcon}</View>
->>>>>>> 64f8e87c
             </View>
           </TouchableOpacity>
         </View>
