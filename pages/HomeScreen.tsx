import React, { useEffect, useState, useRef, useMemo, useCallback } from 'react';
import { debugError } from '../utils/Debug';
import {
  View,
  Text,
  TouchableOpacity,
  StyleSheet,
  StatusBar,
  Animated,
} from 'react-native';
import { SafeAreaView, useSafeAreaInsets } from 'react-native-safe-area-context';
import TrackPlayer, { Capability, State, usePlaybackState } from 'react-native-track-player';
import LinearGradient from 'react-native-linear-gradient';
import { GestureHandlerRootView } from 'react-native-gesture-handler';
import { SvgXml } from 'react-native-svg';
import RecentlyPlayedDrawer from '../components/RecentlyPlayedDrawer';
import PlayButton from '../components/PlayButton';
import SplashScreen from '../components/SplashScreen';
import MetadataService, { ShowInfo, Song } from '../services/MetadataService';
import { RecentlyPlayedService } from '../services/RecentlyPlayedService';
import { ArchiveService, ArchivePlaybackState } from '../services/ArchiveService';
import { AudioPreviewService } from '../services/AudioPreviewService';
import { getWMBRLogoSVG } from '../utils/WMBRLogo';
import { NavigationProp, useNavigation } from '@react-navigation/native';
import { WmbrRouteName } from '../types/Navigation';
import { DEFAULT_NAME } from '../types/Playlist';
import { WMBR_GREEN } from '../utils/Colors';

const streamUrl = 'https://wmbr.org:8002/hi';

export default function HomeScreen() {
  const playbackState = usePlaybackState();
  const insets = useSafeAreaInsets();
  const [currentShow, setCurrentShow] = useState(DEFAULT_NAME);
  const [, setSongHistory] = useState<Song[]>([]);
  const [hosts, setHosts] = useState<string | undefined>();
  const [showDescription, setShowDescription] = useState<string | undefined>();
  const [currentSong, setCurrentSong] = useState<string | undefined>();
  const [currentArtist, setCurrentArtist] = useState<string | undefined>();
  const [showSplash, setShowSplash] = useState(true);
  const [previousSong, setPreviousSong] = useState<string>('');
  const [isPlayerInitialized, setIsPlayerInitialized] = useState(false);
  const [archiveState, setArchiveState] = useState<ArchivePlaybackState>({
    isPlayingArchive: false,
    currentArchive: null,
    currentShow: null,
    liveStreamUrl: streamUrl,
  });
  
  const songChangeScale = useRef(new Animated.Value(1)).current;
  const songChangeRotate = useRef(new Animated.Value(0)).current;
  const songChangeOpacity = useRef(new Animated.Value(1)).current;

  const isPlaying = useMemo(() => playbackState?.state === State.Playing, [playbackState]);

  const navigation = useNavigation<NavigationProp<Record<WmbrRouteName, object | undefined>>>();

  useEffect(() => {
    setupPlayer();

    const metadataService = MetadataService.getInstance();
    
    const unsubscribeMetadata = metadataService.subscribe((data: ShowInfo) => {
      setCurrentShow(data.showTitle);
      setHosts(data.hosts);
      setShowDescription(data.description);
      setCurrentSong(data.currentSong);
      setCurrentArtist(data.currentArtist);

      try {
        RecentlyPlayedService.getInstance().setCurrentShow(data.showTitle);
      } catch (e) {
        debugError('current show update failed:', e);
      }
    });

    const unsubscribeSongs = metadataService.subscribeSongHistory((songs: Song[]) => {
      setSongHistory(songs);
    });

    metadataService.startPolling(15000);
    
    // Subscribe to archive service
    const unsubscribeArchive = ArchiveService.getInstance().subscribe(setArchiveState);
    
    return () => {
      MetadataService.getInstance().stopPolling();
      unsubscribeMetadata();
      unsubscribeSongs();
      unsubscribeArchive();
    };
  }, []); // Empty dependency array - only run once on mount

  // Separate useEffect for updating track metadata when show changes
  useEffect(() => {
    const updateLiveTrackMetadata = async () => {
      if (!isPlayerInitialized) {
        return; // Don't try to update metadata if player isn't initialized yet
      }

      try {
        // Only update if we're not playing an archive
        if (!archiveState.isPlayingArchive) {
          await TrackPlayer.updateMetadataForTrack(0, {
            title: DEFAULT_NAME,
            artist: currentShow || 'Live Radio',
          });
        }
      } catch (error) {
        debugError('Error updating track metadata:', error);
      }
    };

    updateLiveTrackMetadata();
  }, [currentShow, archiveState.isPlayingArchive, isPlayerInitialized]);

<<<<<<< HEAD
  const isPlaying = useMemo(() => playbackState?.state === State.Playing, [playbackState]);
=======
  const startPulseAnimation = useCallback(() => {
    Animated.loop(
      Animated.sequence([
        Animated.timing(pulseAnim, { toValue: 1.1, duration: 1000, useNativeDriver: true }),
        Animated.timing(pulseAnim, { toValue: 1, duration: 1000, useNativeDriver: true }),
      ])
    ).start();
  }, [pulseAnim]);

  const startRotateAnimation = useCallback(() => {
    Animated.loop(
      Animated.timing(rotateAnim, { toValue: 1, duration: 10000, useNativeDriver: true })
    ).start();
  }, [rotateAnim]);

  const stopAnimations = useCallback(() => {
    pulseAnim.stopAnimation();
    rotateAnim.stopAnimation();
    Animated.timing(pulseAnim, { toValue: 1, duration: 300, useNativeDriver: true }).start();
  }, [pulseAnim, rotateAnim]);

  useEffect(() => {
    if (isPlaying) {
      startPulseAnimation();
      startRotateAnimation();
    } else {
      stopAnimations();
    }
  }, [isPlaying, startPulseAnimation, startRotateAnimation, stopAnimations]);
>>>>>>> 69acf21c

  const startSongChangeAnimation = useCallback(() => {
    // Reset animation values
    songChangeScale.setValue(1);
    songChangeRotate.setValue(0);
    songChangeOpacity.setValue(1);

    // Create a fun bouncy scale + rotate + opacity animation
    Animated.sequence([
      // Phase 1: Bounce up with rotation and opacity flash
      Animated.parallel([
        Animated.timing(songChangeScale, {
          toValue: 1.3,
          duration: 200,
          useNativeDriver: true,
        }),
        Animated.timing(songChangeRotate, {
          toValue: 0.25, // 90 degrees
          duration: 200,
          useNativeDriver: true,
        }),
        Animated.timing(songChangeOpacity, {
          toValue: 0.3,
          duration: 100,
          useNativeDriver: true,
        }),
      ]),
      // Phase 2: Bounce down slightly with opacity return
      Animated.parallel([
        Animated.timing(songChangeScale, {
          toValue: 0.9,
          duration: 150,
          useNativeDriver: true,
        }),
        Animated.timing(songChangeRotate, {
          toValue: -0.1, // -36 degrees
          duration: 150,
          useNativeDriver: true,
        }),
        Animated.timing(songChangeOpacity, {
          toValue: 1,
          duration: 150,
          useNativeDriver: true,
        }),
      ]),
      // Phase 3: Settle to normal with slight overshoot
      Animated.parallel([
        Animated.timing(songChangeScale, {
          toValue: 1.05,
          duration: 100,
          useNativeDriver: true,
        }),
        Animated.timing(songChangeRotate, {
          toValue: 0.05, // 18 degrees
          duration: 100,
          useNativeDriver: true,
        }),
      ]),
      // Phase 4: Return to normal
      Animated.parallel([
        Animated.timing(songChangeScale, {
          toValue: 1,
          duration: 150,
          useNativeDriver: true,
        }),
        Animated.timing(songChangeRotate, {
          toValue: 0,
          duration: 150,
          useNativeDriver: true,
        }),
      ]),
    ]).start();
  }, [songChangeOpacity, songChangeRotate, songChangeScale]);

  // Trigger animation when song changes
  useEffect(() => {
    if (currentSong && currentArtist && !archiveState.isPlayingArchive) {
      const newSongKey = `${currentArtist}-${currentSong}`;
      if (previousSong && previousSong !== newSongKey) {
        // Song changed! Trigger fun animation
        startSongChangeAnimation();
      }
      setPreviousSong(newSongKey);
    }
  }, [currentSong, currentArtist, archiveState.isPlayingArchive, previousSong, startSongChangeAnimation]);

  const setupPlayer = async () => {
    try {
      // If the player already exists, mark it initialized and skip setup
      try {
        await TrackPlayer.getPlaybackState();
        setIsPlayerInitialized(true);
        return;
      } catch (e) {
        // not initialized yet, proceed
      }

      await TrackPlayer.setupPlayer();
      await TrackPlayer.updateOptions({
        capabilities: [Capability.Play, Capability.Pause, Capability.Stop],
        compactCapabilities: [Capability.Play, Capability.Pause],
      });

      await TrackPlayer.add({
        id: 'wmbr-stream',
        url: streamUrl,
        title: DEFAULT_NAME,
        artist: 'Live Radio',
        artwork: require('../assets/cover.png'),
      });

      setIsPlayerInitialized(true);
    } catch (error) {
      debugError('Error setting up player:', error);
    }
  };

  const togglePlayback = useCallback(async () => {
    if (!isPlayerInitialized) {
      debugError('Player not initialized yet, cannot toggle playback');
      return;
    }

    try {
      const audioPreviewService = AudioPreviewService.getInstance();
      const previewState = audioPreviewService.getCurrentState();
      
      if (isPlaying) {
        await TrackPlayer.pause();
      } else {
        if (previewState.url !== null) {
          await audioPreviewService.stop();
          const queue = await TrackPlayer.getQueue();
          const hasLiveStream = queue.some(track => track.id === 'wmbr-stream');
          if (!hasLiveStream) {
            await TrackPlayer.add({
              id: 'wmbr-stream',
              url: streamUrl,
              title: DEFAULT_NAME,
              artist: currentShow || 'Live Radio',
              artwork: require('../assets/cover.png'),
            });
          }
        }
        await TrackPlayer.play();
      }
    } catch (error) {
      debugError('Error toggling playback:', error);
    }
  }, [currentShow, isPlayerInitialized, isPlaying]);

  const songRotation = songChangeRotate.interpolate({ inputRange: [0, 1], outputRange: ['0deg', '360deg'] });

  const handleSplashEnd = () => setShowSplash(false);
  const handleSwitchToLive = useCallback(async () => { try { await ArchiveService.getInstance().switchToLive(currentShow); } catch (e) { debugError('Error switching to live:', e); } }, [currentShow]);

  const formatArchiveDate = (dateString: string) => {
    const date = new Date(dateString);
    return date.toLocaleDateString('en-US', { weekday: 'short', month: 'short', day: 'numeric', year: 'numeric' });
  };

  const bottomSpacerStyle = useMemo(() => ({ height: Math.max(insets.bottom + 56, 56)}), [insets.bottom]);

  const handleOpenShowDetails = useCallback(() => {
    const show = archiveState.currentShow;
    if (!show) return;
    navigation.navigate('ShowDetails' as WmbrRouteName, { show });
  }, [navigation, archiveState.currentShow]);

  if (showSplash) return <SplashScreen onAnimationEnd={handleSplashEnd} />;

  return (
    <GestureHandlerRootView style={styles.container}>
      <StatusBar barStyle="light-content" backgroundColor={isPlaying ? WMBR_GREEN : '#000000'} translucent={false} />
      <LinearGradient colors={isPlaying ? [WMBR_GREEN, '#006B31', WMBR_GREEN] : ['#000000', '#1a1a1a', '#000000']} style={styles.fullScreenGradient}>
        <SafeAreaView style={styles.safeContainer}>
          <View style={styles.content}>
            <View style={styles.logoContainer}>
              <SvgXml xml={getWMBRLogoSVG(isPlaying ? "#000000" : WMBR_GREEN)} width={80} height={17} />
            </View>
            <View style={styles.showInfo}>
              {archiveState.isPlayingArchive ? (
                <TouchableOpacity onPress={handleOpenShowDetails} activeOpacity={0.7}>
                  <Text style={[styles.showTitle, styles.clickableTitle]}>
                    {archiveState.currentShow?.name || 'Archive'}
                  </Text>
                  <Text style={[styles.archiveInfo, isPlaying && styles.archiveInfoActive]}>
                    Archive from {archiveState.currentArchive?.date ? formatArchiveDate(archiveState.currentArchive.date) : ''}
                  </Text>
                </TouchableOpacity>
              ) : (
                <>
                  <Text style={styles.showTitle}>{currentShow}</Text>
                  {hosts && <Text style={[styles.hosts, isPlaying && styles.hostsActive]}>with {hosts}</Text>}
                </>
              )}
            </View>
            <PlayButton onPress={togglePlayback} isPlayerInitialized={isPlayerInitialized} />
            <View style={styles.bottomInfo}>
              {!archiveState.isPlayingArchive && showDescription && (
                <Text style={[styles.showDescription, isPlaying && styles.showDescriptionActive]} numberOfLines={3}>{showDescription}</Text>
              )}
              {archiveState.isPlayingArchive ? (
                <TouchableOpacity style={[styles.liveButton, isPlaying && styles.liveButtonActive]} onPress={handleSwitchToLive} activeOpacity={0.7}>
                  <Text style={[styles.liveButtonText, isPlaying && styles.liveButtonTextActive]}>← Switch to LIVE</Text>
                </TouchableOpacity>
              ) : (
                <>
                  <Text style={styles.liveText}>● LIVE</Text>
                  {currentSong && currentArtist && (
                    <View style={styles.nowPlayingContainer}>
                      <Text style={[styles.nowPlayingLabel, isPlaying && styles.nowPlayingLabelActive]}>Now playing:</Text>
                      <Animated.Text style={[styles.currentSongText, isPlaying && styles.currentSongTextActive, { transform: [{ scale: songChangeScale }, { rotate: songRotation }], opacity: songChangeOpacity }]}>
                        {currentArtist}: {currentSong}
                      </Animated.Text>
                    </View>
                  )}
                </>
              )}
            </View>
            <View style={bottomSpacerStyle} />
          </View>
        </SafeAreaView>
        <RecentlyPlayedDrawer />
      </LinearGradient>
    </GestureHandlerRootView>
  );
}

const styles = StyleSheet.create({
  container: { flex: 1, backgroundColor: '#000000' },
  fullScreenGradient: { flex: 1 },
  safeContainer: { flex: 1 },
  content: { flex: 1, justifyContent: 'space-between', alignItems: 'center', paddingVertical: 60 },
  logoContainer: { alignItems: 'center', marginTop: 10, marginBottom: 5 },
  showInfo: { alignItems: 'center', marginTop: 20 },
  showTitle: { fontSize: 24, fontWeight: '600', color: '#FFFFFF', textAlign: 'center', marginBottom: 8 },
  clickableTitle: { textDecorationLine: 'underline' },
  archiveInfo: { fontSize: 14, color: '#CCCCCC', textAlign: 'center', marginBottom: 8 },
  archiveInfoActive: { color: '#E0E0E0' },
  hosts: { fontSize: 16, color: '#CCCCCC', textAlign: 'center', marginBottom: 8 },
  hostsActive: { color: '#E0E0E0' },
  bottomInfo: { alignItems: 'center', paddingHorizontal: 20, marginTop: 20 },
  showDescription: { fontSize: 12, color: '#CCCCCC', textAlign: 'center', marginBottom: 12, lineHeight: 16 },
  showDescriptionActive: { color: '#D0D0D0' },
  liveText: { fontSize: 14, color: '#FF4444', fontWeight: '500', marginBottom: 8 },
  nowPlayingContainer: { alignItems: 'center', marginTop: 4 },
  nowPlayingLabel: { fontSize: 10, color: '#999999', fontWeight: '500', marginBottom: 2, textTransform: 'uppercase', letterSpacing: 0.5 },
  nowPlayingLabelActive: { color: '#BBBBBB' },
  currentSongText: { fontSize: 12, color: '#CCCCCC', textAlign: 'center', fontStyle: 'italic' },
  currentSongTextActive: { color: '#E0E0E0' },
  streamingText: { color: WMBR_GREEN, fontSize: 14, fontWeight: '500' },
  streamingTextActive: { color: '#FFFFFF' },
  bottomSpace: { height: 100 },
  liveButton: { marginTop: 16, paddingHorizontal: 20, paddingVertical: 12, backgroundColor: 'rgba(255, 68, 68, 0.2)', borderRadius: 20, borderWidth: 1, borderColor: '#FF4444' },
  liveButtonActive: { backgroundColor: 'rgba(255, 255, 255, 0.2)', borderColor: '#FFFFFF' },
  liveButtonText: { color: '#FF4444', fontSize: 14, fontWeight: '600', textAlign: 'center' },
  liveButtonTextActive: { color: '#FFFFFF' },
});<|MERGE_RESOLUTION|>--- conflicted
+++ resolved
@@ -113,40 +113,6 @@
 
     updateLiveTrackMetadata();
   }, [currentShow, archiveState.isPlayingArchive, isPlayerInitialized]);
-
-<<<<<<< HEAD
-  const isPlaying = useMemo(() => playbackState?.state === State.Playing, [playbackState]);
-=======
-  const startPulseAnimation = useCallback(() => {
-    Animated.loop(
-      Animated.sequence([
-        Animated.timing(pulseAnim, { toValue: 1.1, duration: 1000, useNativeDriver: true }),
-        Animated.timing(pulseAnim, { toValue: 1, duration: 1000, useNativeDriver: true }),
-      ])
-    ).start();
-  }, [pulseAnim]);
-
-  const startRotateAnimation = useCallback(() => {
-    Animated.loop(
-      Animated.timing(rotateAnim, { toValue: 1, duration: 10000, useNativeDriver: true })
-    ).start();
-  }, [rotateAnim]);
-
-  const stopAnimations = useCallback(() => {
-    pulseAnim.stopAnimation();
-    rotateAnim.stopAnimation();
-    Animated.timing(pulseAnim, { toValue: 1, duration: 300, useNativeDriver: true }).start();
-  }, [pulseAnim, rotateAnim]);
-
-  useEffect(() => {
-    if (isPlaying) {
-      startPulseAnimation();
-      startRotateAnimation();
-    } else {
-      stopAnimations();
-    }
-  }, [isPlaying, startPulseAnimation, startRotateAnimation, stopAnimations]);
->>>>>>> 69acf21c
 
   const startSongChangeAnimation = useCallback(() => {
     // Reset animation values
