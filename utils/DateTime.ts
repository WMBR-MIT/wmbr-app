import { Show } from '../types/RecentlyPlayed';
import { debugError } from '../utils/Debug';

export const formatDate = (dateString: string) => {
  const date = new Date(dateString);
  return date.toLocaleDateString('en-US', {
    year: 'numeric',
    month: 'long',
    day: 'numeric'
  });
};

export const formatTime = (timeString: string) => {
  if (!timeString) return '';

  // normalize slashes to get rid of Invalid Date response
  const normalized = timeString.trim().replace(/\//g, '-').replace(/^(\d{4}-\d{2}-\d{2})[ \t]+(\d{1,2}:\d{2}(?::\d{2})?)/, '$1T$2');
  const parsed = new Date(normalized);
  if (!isNaN(parsed.getTime())) {
    return parsed.toLocaleTimeString('en-US', { hour: 'numeric', minute: '2-digit', hour12: true });
  }

  return timeString;
};

export const secondsToTime = (seconds: number) => {
  const hours = Math.floor(seconds / 3600);
  const minutes = Math.floor((seconds % 3600) / 60);
  const secs = Math.floor(seconds % 60);
  
  if (hours > 0) {
    return `${hours}:${minutes.toString().padStart(2, '0')}:${secs.toString().padStart(2, '0')}`;
  } else {
    return `${minutes}:${secs.toString().padStart(2, '0')}`;
  }
};

export const parsePlaylistTimestamp = (timeStr: string): Date => {
  try {
    // Format: YYYY/MM/DD HH:MM:SS
    // Trim whitespace and normalize spaces between date and time
    const trimmed = timeStr.trim().replace(/\s+/g, ' ');
    const [datePart, timePart] = trimmed.split(' ');

    if (!datePart || !timePart) {
      debugError('Invalid playlist timestamp format:', timeStr);
      return new Date();
    }

    const [year, month, day] = datePart.split('/').map(Number);
    const [hour, minute, second] = timePart.split(':').map(Number);

    if (isNaN(year) || isNaN(month) || isNaN(day) || isNaN(hour) || isNaN(minute) || isNaN(second)) {
      debugError('Invalid date components in playlist timestamp:', timeStr);
      return new Date();
    }

    // Create date object (month is 0-based in JS Date constructor)
    return new Date(year, month - 1, day, hour, minute, second);
  } catch (parseError) {
    debugError('Error parsing playlist timestamp:', timeStr, parseError);
    return new Date();
  }
};

export const getDurationFromSize = (
  sizeInBytesString: string,
  bitrateKbps = 128
): string => {
  const sizeInBytes = parseInt(sizeInBytesString, 10);
  if (isNaN(sizeInBytes) || sizeInBytes <= 0) return 'Unknown';

  // Convert bitrate to bits per second
  const bitrateBps = bitrateKbps * 1000;

  // Duration in seconds = (bytes * 8) / bitrate in bits per second
  const durationSeconds = Math.floor((sizeInBytes * 8) / bitrateBps);

  const hours = Math.floor(durationSeconds / 3600);
  const minutes = Math.floor((durationSeconds % 3600) / 60);

  if (hours > 0 && minutes > 0) return `${hours}h ${minutes}m`;
  if (hours > 0) return `${hours}h`;
  return `${minutes}m`;
};

export const formatShowTime = (show: Show) => {
  const dayNames = ['Sunday', 'Monday', 'Tuesday', 'Wednesday', 'Thursday', 'Friday', 'Saturday'];
  const dayName = show.day === 7 ? 'Weekdays' : dayNames[show.day];
  // Only add 's' if it's not already plural (weekdays)
  const plural = show.day === 7 ? dayName : `${dayName}s`;
  return `${plural} at ${show.time_str}`;
};

<<<<<<< HEAD
/**
 * Get date in ISO format (YYYY-MM-DD)
 * Use today's date if none provided
 *
 * @param date Optional Date object
 *
 * @returns Date string in YYYY-MM-DD format
 */
export const getDateYMD = (date: Date = new Date()): string => {
  const year = date.getFullYear();
  const month = String(date.getMonth() + 1).padStart(2, '0');
  const day = String(date.getDate()).padStart(2, '0');
  return `${year}-${month}-${day}`;
=======
/* Get current date in ISO format (YYYY-MM-DD) in Eastern Time
*/
export const getDateISO = (): string => {
  let dateStr: string;
  const now = new Date();
  const year = now.getFullYear();
  const month = String(now.getMonth() + 1).padStart(2, '0');
  const day = String(now.getDate()).padStart(2, '0');
  dateStr = `${year}-${month}-${day}`;
  return dateStr;
};

export const formatArchiveDate = (dateString: string) => {
  const date = new Date(dateString);
  return date.toLocaleDateString('en-US', { weekday: 'short', month: 'short', day: 'numeric', year: 'numeric' });
>>>>>>> 89623b25
};<|MERGE_RESOLUTION|>--- conflicted
+++ resolved
@@ -92,7 +92,6 @@
   return `${plural} at ${show.time_str}`;
 };
 
-<<<<<<< HEAD
 /**
  * Get date in ISO format (YYYY-MM-DD)
  * Use today's date if none provided
@@ -106,21 +105,9 @@
   const month = String(date.getMonth() + 1).padStart(2, '0');
   const day = String(date.getDate()).padStart(2, '0');
   return `${year}-${month}-${day}`;
-=======
-/* Get current date in ISO format (YYYY-MM-DD) in Eastern Time
-*/
-export const getDateISO = (): string => {
-  let dateStr: string;
-  const now = new Date();
-  const year = now.getFullYear();
-  const month = String(now.getMonth() + 1).padStart(2, '0');
-  const day = String(now.getDate()).padStart(2, '0');
-  dateStr = `${year}-${month}-${day}`;
-  return dateStr;
 };
 
 export const formatArchiveDate = (dateString: string) => {
   const date = new Date(dateString);
   return date.toLocaleDateString('en-US', { weekday: 'short', month: 'short', day: 'numeric', year: 'numeric' });
->>>>>>> 89623b25
 };