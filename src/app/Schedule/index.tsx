<<<<<<< HEAD
import React, { useState, useEffect, useRef, useCallback } from 'react';
import {
  View,
  Text,
  TouchableOpacity,
  StyleSheet,
  ScrollView,
  SafeAreaView,
  StatusBar,
  ActivityIndicator,
  Alert,
  TextInput,
} from 'react-native';
import Icon from 'react-native-vector-icons/Ionicons';
import LinearGradient from 'react-native-linear-gradient';
import { debugLog, debugError } from '@utils/Debug';
import { RefreshControl } from 'react-native';
import {
  NavigationProp,
  useNavigation,
  RouteProp,
} from '@react-navigation/native';
=======
import { RouteProp } from '@react-navigation/native';
>>>>>>> ad824711
import { createNativeStackNavigator } from '@react-navigation/native-stack';
import ArchivedShowView from './ArchivedShowView';
<<<<<<< HEAD
import { ScheduleShow, ScheduleResponse } from '@customTypes/Schedule';
import { ScheduleService } from '@services/ScheduleService';
import { getWMBRLogoSVG } from '@utils/WMBRLogo';
import { RecentlyPlayedService } from '@services/RecentlyPlayedService';
import { WmbrRouteName } from '@customTypes/Navigation';
import ShowDetailsPage from './ShowDetailsPage';
import { COLORS, CORE_COLORS } from '@utils/Colors';

interface SchedulePageProps {
  currentShow?: string;
}
=======
import ShowDetailsPage from './ShowDetailsPage';
import SchedulePage from './SchedulePage';
>>>>>>> ad824711

const Stack = createNativeStackNavigator();

export const ScheduleStack = () => {
  const getShowDetailsOptions = ({
    route,
  }: {
    route: RouteProp<Record<string, any>, 'ShowDetails'>;
  }) => ({
    title: route.params?.show?.name || 'Show Details',
  });

  const getArchivedShowViewOptions = ({
    route,
  }: {
    route: RouteProp<Record<string, any>, 'ArchivedShowView'>;
  }) => ({
    title: route.params?.archive?.date
      ? new Date(route.params.archive.date).toLocaleDateString('en-US', {
          month: 'short',
          day: 'numeric',
          year: 'numeric',
        })
      : 'Archived Show',
  });

  return (
    <Stack.Navigator
      screenOptions={{
        headerShown: true,
        headerTransparent: true,
        title: 'Schedule',
        headerTintColor: '#ffffff',
      }}
    >
      <Stack.Screen name="ScheduleMain" component={SchedulePage} />
      <Stack.Screen
        name="ShowDetails"
        component={ShowDetailsPage}
        options={getShowDetailsOptions}
      />
      <Stack.Screen
        name="ArchivedShowView"
        component={ArchivedShowView}
        options={getArchivedShowViewOptions}
      />
    </Stack.Navigator>
  );
};<|MERGE_RESOLUTION|>--- conflicted
+++ resolved
@@ -1,47 +1,8 @@
-<<<<<<< HEAD
-import React, { useState, useEffect, useRef, useCallback } from 'react';
-import {
-  View,
-  Text,
-  TouchableOpacity,
-  StyleSheet,
-  ScrollView,
-  SafeAreaView,
-  StatusBar,
-  ActivityIndicator,
-  Alert,
-  TextInput,
-} from 'react-native';
-import Icon from 'react-native-vector-icons/Ionicons';
-import LinearGradient from 'react-native-linear-gradient';
-import { debugLog, debugError } from '@utils/Debug';
-import { RefreshControl } from 'react-native';
-import {
-  NavigationProp,
-  useNavigation,
-  RouteProp,
-} from '@react-navigation/native';
-=======
 import { RouteProp } from '@react-navigation/native';
->>>>>>> ad824711
 import { createNativeStackNavigator } from '@react-navigation/native-stack';
 import ArchivedShowView from './ArchivedShowView';
-<<<<<<< HEAD
-import { ScheduleShow, ScheduleResponse } from '@customTypes/Schedule';
-import { ScheduleService } from '@services/ScheduleService';
-import { getWMBRLogoSVG } from '@utils/WMBRLogo';
-import { RecentlyPlayedService } from '@services/RecentlyPlayedService';
-import { WmbrRouteName } from '@customTypes/Navigation';
-import ShowDetailsPage from './ShowDetailsPage';
-import { COLORS, CORE_COLORS } from '@utils/Colors';
-
-interface SchedulePageProps {
-  currentShow?: string;
-}
-=======
 import ShowDetailsPage from './ShowDetailsPage';
 import SchedulePage from './SchedulePage';
->>>>>>> ad824711
 
 const Stack = createNativeStackNavigator();
 
