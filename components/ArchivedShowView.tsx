import React, { useCallback, useState, useEffect } from 'react';
import {
  View,
  Text,
  TouchableOpacity,
  StyleSheet,
  Dimensions,
  ScrollView,
  SafeAreaView,
  StatusBar,
  ActivityIndicator,
  Alert,
  BackHandler,
} from 'react-native';
import Icon from 'react-native-vector-icons/Ionicons';
import LinearGradient from 'react-native-linear-gradient';
import { debugError } from '../utils/Debug';
import Animated, {
  useSharedValue,
  useAnimatedStyle,
  withSpring,
  runOnJS,
} from 'react-native-reanimated';
import { Gesture, GestureDetector } from 'react-native-gesture-handler';
import { SvgXml } from 'react-native-svg';
import TrackPlayer, { useProgress, usePlaybackState, State } from 'react-native-track-player';
import { Show, Archive } from '../types/RecentlyPlayed';
import { PlaylistResponse, PlaylistSong } from '../types/Playlist';
import { PlaylistService } from '../services/PlaylistService';
import { ArchiveService } from '../services/ArchiveService';
import { getWMBRLogoSVG } from '../utils/WMBRLogo';
<<<<<<< HEAD
import { formatDate, formatDuration, formatTime } from '../utils/DateTime';
import { COLORS } from '../utils/Colors';
=======
import { formatDate, secondsToTime, formatTime } from '../utils/DateTime';
>>>>>>> 8ffdbe99
import { generateDarkGradientColors, generateGradientColors } from '../utils/GradientColors';

const { width, height } = Dimensions.get('window');
const ALBUM_SIZE = width * 0.6;

interface ArchivedShowViewProps {
  show: Show;
  archive: Archive;
  isVisible: boolean;
  onClose: () => void;
}

export default function ArchivedShowView({ show, archive, isVisible, onClose }: ArchivedShowViewProps) {
  const translateY = useSharedValue(height);
  const opacity = useSharedValue(0);
  const progress = useProgress();
  const playbackState = usePlaybackState();
  
  const [playlist, setPlaylist] = useState<PlaylistResponse | null>(null);
  const [loading, setLoading] = useState(true);
  const [error, setError] = useState<string | null>(null);
  const [isArchivePlaying, setIsArchivePlaying] = useState(false);
  const [isDragging, setIsDragging] = useState(false);
  const [scrubPosition, setScrubPosition] = useState(0);
  const [dragPercentage, setDragPercentage] = useState(0);
  
  // Shared values for gesture handling
  const progressBarWidth = useSharedValue(0);
  const dragPosition = useSharedValue(0);
  
  const playlistService = PlaylistService.getInstance();
  const archiveService = ArchiveService.getInstance();

  const fetchPlaylist = async () => {
    setLoading(true);
    setError(null);
    
    try {
      const playlistData = await playlistService.fetchPlaylist(show.name, archive.date);
      setPlaylist(playlistData);
    } catch (err) {
      debugError('Error fetching playlist:', err);
      setError('Failed to load playlist. Please try again.');
    } finally {
      setLoading(false);
    }
  };

  useEffect(() => {
    const fp = async () => {
      setLoading(true);
      setError(null);
      
      try {
        const playlistData = await playlistService.fetchPlaylist(show.name, archive.date);
        setPlaylist(playlistData);
      } catch (err) {
        debugError('Error fetching playlist:', err);
        setError('Failed to load playlist. Please try again.');
      } finally {
        setLoading(false);
      }
    };
    if (isVisible) {
      translateY.value = withSpring(0);
      opacity.value = withSpring(1);
      fp();
    } else {
      translateY.value = withSpring(height);
      opacity.value = withSpring(0);
    }
  }, [isVisible, opacity, translateY, archive.date, playlistService, show.name]);

  useEffect(() => {
    if (!isVisible) return;

    const onBackPress = () => {
      try {
        onClose();
      } catch (e) {
        debugError('Error during back handler onClose:', e);
      }
      return true;
    };

    const sub = BackHandler.addEventListener('hardwareBackPress', onBackPress);
    return () => {
      sub.remove();
    };
  }, [isVisible, onClose]);

  useEffect(() => {
    // Subscribe to archive service state changes
    const unsubscribe = archiveService.subscribe((state) => {
      const isCurrentArchivePlaying = state.isPlayingArchive && 
        state.currentArchive?.url === archive.url;
      setIsArchivePlaying(isCurrentArchivePlaying);
    });

    return unsubscribe;
  }, [archive.url, archiveService]);

  const animatedStyle = useAnimatedStyle(() => ({
    transform: [{ translateY: translateY.value }],
    opacity: opacity.value,
  }));

  // Calculate current progress percentage
  const getCurrentPercentage = useCallback(() => {
    if (isDragging) {
      // During dragging, clamp the visual percentage but allow the user to keep dragging
      return Math.min(Math.max(dragPercentage, 0), 100);
    }
    if (progress.duration > 0) {
      return Math.min(Math.max((progress.position / progress.duration) * 100, 0), 100);
    }
    return 0;
  }, [dragPercentage, isDragging, progress.duration, progress.position]);

  const [gradientStart, gradientEnd] = generateGradientColors(show.name);
  const [darkGradientStart, darkGradientEnd] = generateDarkGradientColors(show.name);

  const updateScrubPosition = (position: number, percentage: number) => {
    setScrubPosition(position);
    setDragPercentage(percentage);
  };

  const seekToPosition = async (position: number) => {
    try {
      // Clamp position to avoid seeking to exact beginning or end
      const clampedPosition = Math.max(0.1, Math.min(position, progress.duration - 0.1));
      await TrackPlayer.seekTo(clampedPosition);
    } catch (e) {
      debugError('Error seeking:', e);
    }
  };

  const panGesture = Gesture.Pan()
    .onStart((event) => {
      runOnJS(setIsDragging)(true);
      // Set initial drag position to the touch point - allow full range
      dragPosition.value = event.x;
    })
    .onUpdate((event) => {
      // Allow dragging to full range without clamping during drag
      dragPosition.value = event.x;
      
      if (progressBarWidth.value > 0) {
        // Clamp only for visual display and position calculation
        const clampedX = Math.max(0, Math.min(event.x, progressBarWidth.value));
        const percentage = (clampedX / progressBarWidth.value) * 100;
        const newPosition = (clampedX / progressBarWidth.value) * progress.duration;
        runOnJS(updateScrubPosition)(newPosition, percentage);
      }
    })
    .onEnd(() => {
      if (progressBarWidth.value > 0) {
        // Clamp the final position for seeking
        const clampedX = Math.max(0, Math.min(dragPosition.value, progressBarWidth.value));
        const percentage = clampedX / progressBarWidth.value;
        const newPosition = percentage * progress.duration;
        runOnJS(seekToPosition)(newPosition);
      }
      runOnJS(setIsDragging)(false);
    });

  const handlePlayPause = async () => {
    try {
      if (isArchivePlaying && playbackState?.state === State.Playing) {
        // Pause the current archive
        await TrackPlayer.pause();
      } else if (isArchivePlaying && playbackState?.state === State.Paused) {
        // Resume the current archive
        await TrackPlayer.play();
      } else {
        // Start playing this archive
        await archiveService.playArchive(archive, show);
        setIsArchivePlaying(true);
      }
      // Don't close the view - keep user on same screen
    } catch (e) {
      debugError('Error with play/pause:', e);
      Alert.alert('Error', 'Failed to play archive. Please try again.');
    }
  };

  return (
    <Animated.View style={[styles.container, animatedStyle]}>
      <StatusBar barStyle="light-content" backgroundColor={gradientStart} />
      
      <LinearGradient
        colors={[darkGradientStart, darkGradientEnd, '#000000']}
        locations={[0, 0.3, 1]}
        style={styles.gradient}
      >
        <SafeAreaView style={styles.safeArea}>
          {/* Header */}
          <View style={styles.header}>
            <TouchableOpacity onPress={onClose} style={styles.backButton}>
              <Text style={styles.backButtonText}>←</Text>
              <Text style={styles.headerTitle}>Show Details</Text>
            </TouchableOpacity>
          </View>

          <ScrollView style={styles.scrollView} showsVerticalScrollIndicator={false}>
            {/* Album Cover Section */}
            <View style={styles.albumSection}>
              <View style={[styles.albumCover, { backgroundColor: gradientStart }]}>
                <LinearGradient
                  colors={[gradientStart, gradientEnd, 'rgba(0,0,0,0.3)']}
                  locations={[0, 0.6, 1]}
                  style={styles.albumGradient}
                >
                  <View style={styles.albumContent}>
                    {/* Centered logo at top */}
                    <View style={styles.albumLogoContainer}>
                      <SvgXml xml={getWMBRLogoSVG('#FFFFFF')} width={60} height={13} />
                    </View>
                    
                    {/* Left-aligned content area */}
                    <View style={styles.albumTextContainer}>
                      <Text style={styles.albumShowName} numberOfLines={2}>
                        {show.name}
                      </Text>
                      <Text style={styles.albumArchiveLabel}>ARCHIVE</Text>
                      <Text style={styles.albumDate}>
                        {formatDate(archive.date)}
                      </Text>
                    </View>
                  </View>
                </LinearGradient>
              </View>
            </View>

            {/* Play/Pause Button */}
            <View style={styles.playSection}>
              <TouchableOpacity
                style={styles.playButton}
                onPress={handlePlayPause}
                activeOpacity={0.8}
              >
                {isArchivePlaying && playbackState?.state === State.Playing ? (
                  <Icon name="pause-circle" size={64} color="#FFFFFF" />
                ) : (
                  <Icon name="play-circle" size={64} color="#FFFFFF" />
                )}
              </TouchableOpacity>
            </View>

            {/* Progress Bar - Only show when this archive is playing */}
            {isArchivePlaying && progress.duration > 0 && (
              <View style={styles.progressSection}>
                <View style={styles.progressContainer}>
                  <GestureDetector gesture={panGesture}>
                    <Animated.View style={styles.progressTouchArea}>
                      <View 
                        style={styles.progressBar}
                        onLayout={(event) => {
                          progressBarWidth.value = event.nativeEvent.layout.width;
                        }}
                      >
                        <View 
                          style={[
                            styles.progressFill, 
                            { width: `${getCurrentPercentage()}%` }
                          ]} 
                        />
                        <View 
                          style={[
                            styles.progressDot, 
                            { left: `${getCurrentPercentage()}%` }
                          ]} 
                        />
                      </View>
                    </Animated.View>
                  </GestureDetector>
                  <View style={styles.timeContainer}>
                    <Text style={styles.timeText}>
                      {secondsToTime(isDragging ? scrubPosition : progress.position)}
                    </Text>
                    <Text style={styles.timeText}>{secondsToTime(progress.duration)}</Text>
                  </View>
                </View>
              </View>
            )}

            {/* Playlist Section */}
            <View style={styles.playlistSection}>
              <Text style={styles.sectionTitle}>Playlist</Text>
              
              {loading ? (
                <View style={styles.loadingContainer}>
                  <ActivityIndicator size="large" color="#FFFFFF" />
                  <Text style={styles.loadingText}>Loading playlist...</Text>
                </View>
              ) : error ? (
                <View style={styles.errorContainer}>
                  <Text style={styles.errorText}>{error}</Text>
                  <TouchableOpacity onPress={fetchPlaylist} style={styles.retryButton}>
                    <Text style={styles.retryButtonText}>Retry</Text>
                  </TouchableOpacity>
                </View>
              ) : playlist && playlist.songs ? (
                playlist.songs.map((song: PlaylistSong, index: number) => (
                  <View key={index} style={styles.songItem}>
                    <View style={styles.songInfo}>
                      <Text style={styles.songTitle} numberOfLines={1}>
                        {song.song}
                      </Text>
                      <Text style={styles.songArtist} numberOfLines={1}>
                        {song.artist}
                      </Text>
                      {song.album && (
                        <Text style={styles.songAlbum} numberOfLines={1}>
                          {song.album}
                        </Text>
                      )}
                    </View>
                    <Text style={styles.songTime}>
                      {formatTime(song.time)}
                    </Text>
                  </View>
                ))
              ) : (
                <View style={styles.emptyContainer}>
                  <Text style={styles.emptyText}>No playlist available</Text>
                </View>
              )}
            </View>

            <View style={styles.bottomPadding} />
          </ScrollView>
        </SafeAreaView>
      </LinearGradient>
    </Animated.View>
  );
}

const styles = StyleSheet.create({
  container: {
    position: 'absolute',
    top: 0,
    left: 0,
    right: 0,
    bottom: 0,
    zIndex: 1001,
  },
  gradient: {
    flex: 1,
  },
  safeArea: {
    flex: 1,
  },
  header: {
    flexDirection: 'row',
    alignItems: 'flex-start',
    paddingHorizontal: 16,
    paddingTop: 10,
    paddingBottom: 10,
  },
  backButton: {
    flexDirection: 'row',
    alignItems: 'center',
    flex: 1,
    paddingTop:20,
  },
  backButtonText: {
    color: '#FFFFFF',
    fontSize: 24,
    fontWeight: 'bold',
  },
  headerTitle: {
    color: COLORS.TEXT.PRIMARY,
    fontSize: 16,
    fontWeight: '600',
    marginLeft: 8,
  },
  scrollView: {
    flex: 1,
  },
  albumSection: {
    alignItems: 'center',
    paddingVertical: 30,
  },
  albumCover: {
    width: ALBUM_SIZE,
    height: ALBUM_SIZE,
    borderRadius: 8,
    shadowColor: '#000',
    shadowOffset: { width: 0, height: 8 },
    shadowOpacity: 0.3,
    shadowRadius: 16,
    elevation: 16,
  },
  albumGradient: {
    width: '100%',
    height: '100%',
    borderRadius: 8,
    justifyContent: 'center',
    alignItems: 'stretch',
    padding: 0,
  },
  albumContent: {
    flex: 1,
    justifyContent: 'space-between',
    paddingVertical: 20,
    paddingHorizontal: 0,
  },
  albumLogoContainer: {
    alignItems: 'center',
  },
  albumTextContainer: {
    alignItems: 'flex-start',
    flex: 1,
    justifyContent: 'flex-end',
    paddingLeft: 20,
  },
  albumShowName: {
    color: COLORS.TEXT.PRIMARY,
    fontSize: 22,
    fontWeight: 'bold',
    textAlign: 'left',
    textShadowColor: 'rgba(0, 0, 0, 0.3)',
    textShadowOffset: { width: 1, height: 1 },
    textShadowRadius: 3,
    marginBottom: 4,
  },
  albumArchiveLabel: {
    color: COLORS.TEXT.PRIMARY,
    fontSize: 12,
    fontWeight: '600',
    letterSpacing: 1,
    opacity: 0.8,
    textShadowColor: 'rgba(0, 0, 0, 0.3)',
    textShadowOffset: { width: 1, height: 1 },
    textShadowRadius: 3,
    marginBottom: 4,
  },
  albumDate: {
    color: COLORS.TEXT.PRIMARY,
    fontSize: 14,
    opacity: 0.8,
    textShadowColor: 'rgba(0, 0, 0, 0.3)',
    textShadowOffset: { width: 1, height: 1 },
    textShadowRadius: 3,
    textAlign: 'left',
  },
  playSection: {
    alignItems: 'center',
    paddingVertical: 20,
  },
  playButton: {
    padding: 16,
  },
  playlistSection: {
    paddingHorizontal: 20,
    paddingTop: 20,
  },
  sectionTitle: {
    color: COLORS.TEXT.PRIMARY,
    fontSize: 20,
    fontWeight: 'bold',
    marginBottom: 16,
  },
  songItem: {
    flexDirection: 'row',
    alignItems: 'center',
    justifyContent: 'space-between',
    paddingVertical: 12,
    paddingHorizontal: 16,
    marginBottom: 8,
    backgroundColor: 'rgba(255, 255, 255, 0.1)',
    borderRadius: 8,
  },
  songInfo: {
    flex: 1,
    marginRight: 12,
  },
  songTitle: {
    color: COLORS.TEXT.PRIMARY,
    fontSize: 16,
    fontWeight: '500',
    marginBottom: 4,
  },
  songArtist: {
    color: COLORS.TEXT.SECONDARY,
    fontSize: 14,
    marginBottom: 2,
  },
  songAlbum: {
    color: COLORS.TEXT.TERTIARY,
    fontSize: 12,
  },
  songTime: {
    color: COLORS.TEXT.TERTIARY,
    fontSize: 12,
    fontWeight: '500',
  },
  loadingContainer: {
    alignItems: 'center',
    paddingVertical: 40,
  },
  loadingText: {
    color: COLORS.TEXT.TERTIARY,
    marginTop: 16,
    fontSize: 16,
  },
  errorContainer: {
    alignItems: 'center',
    paddingVertical: 40,
  },
  errorText: {
    color: COLORS.TEXT.ERROR,
    textAlign: 'center',
    fontSize: 16,
    marginBottom: 20,
  },
  retryButton: {
    backgroundColor: '#FF4444',
    paddingHorizontal: 20,
    paddingVertical: 10,
    borderRadius: 8,
  },
  retryButtonText: {
    color: '#FFFFFF',
    fontWeight: '600',
  },
  emptyContainer: {
    alignItems: 'center',
    paddingVertical: 40,
  },
  emptyText: {
    color: COLORS.TEXT.TERTIARY,
    fontSize: 16,
  },
  bottomPadding: {
    height: 100,
  },
  progressSection: {
    paddingHorizontal: 20,
    paddingVertical: 16,
    alignItems: 'center',
  },
  progressContainer: {
    width: '100%',
    maxWidth: 300,
  },
  progressTouchArea: {
    paddingVertical: 12,
    paddingHorizontal: 4,
    marginBottom: 12,
  },
  progressBar: {
    height: 4,
    backgroundColor: 'rgba(255, 255, 255, 0.3)',
    borderRadius: 2,
    position: 'relative',
  },
  progressFill: {
    height: '100%',
    backgroundColor: '#FFFFFF',
    borderRadius: 2,
    minWidth: 2,
  },
  progressDot: {
    position: 'absolute',
    top: -4,
    width: 12,
    height: 12,
    backgroundColor: '#FFFFFF',
    borderRadius: 6,
    marginLeft: -6,
    shadowColor: '#000',
    shadowOffset: { width: 0, height: 2 },
    shadowOpacity: 0.3,
    shadowRadius: 4,
    elevation: 4,
  },
  timeContainer: {
    flexDirection: 'row',
    justifyContent: 'space-between',
    alignItems: 'center',
  },
  timeText: {
    color: COLORS.TEXT.SECONDARY,
    fontSize: 12,
    fontWeight: '500',
  },
});<|MERGE_RESOLUTION|>--- conflicted
+++ resolved
@@ -29,12 +29,8 @@
 import { PlaylistService } from '../services/PlaylistService';
 import { ArchiveService } from '../services/ArchiveService';
 import { getWMBRLogoSVG } from '../utils/WMBRLogo';
-<<<<<<< HEAD
-import { formatDate, formatDuration, formatTime } from '../utils/DateTime';
+import { formatDate, secondsToTime, formatTime } from '../utils/DateTime';
 import { COLORS } from '../utils/Colors';
-=======
-import { formatDate, secondsToTime, formatTime } from '../utils/DateTime';
->>>>>>> 8ffdbe99
 import { generateDarkGradientColors, generateGradientColors } from '../utils/GradientColors';
 
 const { width, height } = Dimensions.get('window');
