import React, { useCallback, useState, useEffect, useMemo } from 'react';
import {
  useRoute,
  RouteProp,
  NavigationProp,
  useNavigation,
} from '@react-navigation/native';
import { useHeaderHeight } from '@react-navigation/elements';
import {
  View,
  Text,
  TouchableOpacity,
  StyleSheet,
  ScrollView,
  SafeAreaView,
  StatusBar,
} from 'react-native';
import Icon from 'react-native-vector-icons/Ionicons';
import LinearGradient from 'react-native-linear-gradient';
<<<<<<< HEAD
import { debugError } from '../../utils/Debug';
import { Show, Archive } from '../../types/RecentlyPlayed';
import { WmbrRouteName } from '../../types/Navigation';
import { ArchiveService } from '../../services/ArchiveService';
=======
import { debugLog, debugError } from '@utils/Debug';
import Animated, {
  useSharedValue,
  useAnimatedStyle,
  withTiming,
  Easing,
  runOnJS,
} from 'react-native-reanimated';
import { Show, Archive } from '@customTypes/RecentlyPlayed';
import { WmbrRouteName } from '@customTypes/Navigation';
import { ArchiveService } from '@services/ArchiveService';
>>>>>>> 64f8e87c
import {
  useProgress,
  usePlaybackState,
  State,
} from 'react-native-track-player';
import TrackPlayer from 'react-native-track-player';
<<<<<<< HEAD
import { ShowImage } from '../../components/ShowImage';
=======
import { Gesture, GestureDetector } from 'react-native-gesture-handler';
import { ShowImage } from '@components/ShowImage';
>>>>>>> 64f8e87c
import {
  formatDate,
  getDurationFromSize,
  formatShowTime,
  secondsToTime,
} from '@utils/DateTime';
import { COLORS } from '@utils/Colors';
import {
  generateDarkGradientColors,
  generateGradientColors,
<<<<<<< HEAD
} from '../../utils/GradientColors';
import PlaybackSlider from '../../components/PlaybackSlider';
=======
} from '@utils/GradientColors';

const { width } = Dimensions.get('window');
const CIRCLE_DIAMETER = 16;
>>>>>>> 64f8e87c

// Route params for ShowDetailsPage
export type ShowDetailsPageRouteParams = {
  show: Show;
};

export default function ShowDetailsPage() {
  const navigation =
    useNavigation<NavigationProp<Record<WmbrRouteName, object | undefined>>>();

  const route =
    useRoute<RouteProp<Record<string, ShowDetailsPageRouteParams>, string>>();
  const show: Show = route.params!.show;

  const headerHeight = useHeaderHeight();

  const [currentlyPlayingArchive, setCurrentlyPlayingArchive] =
    useState<any>(null);

  const [currentPosition, setCurrentPosition] = useState<number>(0);
  const [isSliding, setIsSliding] = useState<boolean>(false);

  // TrackPlayer hooks - must always be called unconditionally
  const progressHook = useProgress();
  const progress = useMemo(
    () => progressHook || { position: 0, duration: 0 },
    [progressHook],
  );
  const playbackState = usePlaybackState();

  // Service instance
  const archiveService = ArchiveService.getInstance();

  useEffect(() => {
    // Subscribe to archive service to track currently playing archive
    const unsubscribe = archiveService.subscribe(state => {
      if (state.isPlayingArchive && state.currentArchive) {
        setCurrentlyPlayingArchive(state.currentArchive);
      } else {
        setCurrentlyPlayingArchive(null);
      }
    });

    return unsubscribe;
  }, [archiveService]);

  // Since we're now conditionally rendered, show will always exist
  const [gradientStart] = useMemo(
    () => generateGradientColors(show.name),
    [show.name],
  );
  const [darkGradientStart, darkGradientEnd] = useMemo(
    () => generateDarkGradientColors(show.name),
    [show.name],
  );

  const archives = useMemo(() => show.archives || [], [show.archives]);

  const sortedArchives = useMemo(() => {
    const arr = (archives || []).slice();
    arr.sort((a, b) => new Date(b.date).getTime() - new Date(a.date).getTime());
    return arr;
  }, [archives]);

  const handlePauseResume = async () => {
    try {
      if (playbackState?.state === State.Playing) {
        await TrackPlayer.pause();
      } else if (playbackState?.state === State.Paused) {
        await TrackPlayer.play();
      }
    } catch (error) {
      debugError('Error toggling playback:', error);
    }
  };

  const handleArchiveRowPress = useCallback(
    (archive: Archive) => {
      navigation.navigate('ArchivedShowView', {
        show,
        archive,
      });
    },
    [navigation, show],
  );

  const handlePlayButtonPress = (
    archive: Archive,
    isCurrentlyPlaying: boolean,
  ) => {
    if (isCurrentlyPlaying) {
      // If this show is currently playing, handle pause/resume
      handlePauseResume();
    } else {
      // If not currently playing, navigate to the archive page
      handleArchiveRowPress(archive);
    }
  };

  // Update current progress to playback position, as long as user is not
  // currently sliding
  useEffect(() => {
    !isSliding && setCurrentPosition(progress.position);
  }, [isSliding, progress.position]);

  return (
    <>
      <StatusBar barStyle="light-content" backgroundColor={gradientStart} />

      <LinearGradient
        colors={[darkGradientStart, darkGradientEnd, '#000000']}
        locations={[0, 0.3, 1]}
        style={styles.gradient}
      >
        <SafeAreaView style={[styles.safeArea, { paddingTop: headerHeight }]}>
          <ScrollView
            style={styles.scrollView}
            showsVerticalScrollIndicator={false}
          >
            <ShowImage showName={show.name} />

            {/* Show Info */}
            <View style={styles.infoSection}>
              <Text style={styles.showTitle}>{show.name}</Text>
              <Text style={styles.showSchedule}>{formatShowTime(show)}</Text>
              {show.hosts && (
                <Text style={styles.showHosts}>Hosted by {show.hosts}</Text>
              )}
              <Text style={styles.archiveCount}>
                {archives.length} archived episode
                {archives.length !== 1 ? 's' : ''}
              </Text>
            </View>

            {/* Archives List */}
            <View style={styles.archivesSection}>
              <Text style={styles.sectionTitle}>Archives</Text>
              {sortedArchives.length > 0 ? (
                sortedArchives.map((archive, index) => {
                  const isCurrentlyPlaying =
                    currentlyPlayingArchive &&
                    currentlyPlayingArchive.url === archive.url;

                  return (
                    <TouchableOpacity
                      key={archive.url || index}
                      style={[
                        styles.archiveItem,
                        isCurrentlyPlaying && styles.archiveItemPlaying,
                      ]}
                      onPress={() => handleArchiveRowPress(archive)}
                      activeOpacity={0.7}
                    >
                      <View style={styles.archiveDetails}>
                        <View style={styles.archiveInfoContainer}>
                          <View style={styles.archiveInfo}>
                            <Text
                              style={[
                                styles.archiveDate,
                                isCurrentlyPlaying && styles.archiveDatePlaying,
                              ]}
                            >
                              {formatDate(archive.date)}
                            </Text>
                            <Text
                              style={[
                                styles.archiveSize,
                                isCurrentlyPlaying && styles.archiveSizePlaying,
                              ]}
                            >
                              {isCurrentlyPlaying
                                ? `${secondsToTime(currentPosition)} / ${secondsToTime(progress.duration)}`
                                : getDurationFromSize(archive.size)}
                            </Text>
                          </View>
                        </View>

                        {/* Play/pause button - clickable for both play and pause */}
                        <TouchableOpacity
                          onPress={e => {
                            e.stopPropagation();
                            handlePlayButtonPress(archive, isCurrentlyPlaying);
                          }}
                          style={styles.playIconContainer}
                          activeOpacity={0.7}
                        >
                          <Icon
                            name={
                              isCurrentlyPlaying &&
                              playbackState?.state === State.Playing
                                ? 'pause-circle'
                                : 'play-circle'
                            }
                            size={28}
                            color={'#FFFFFF'}
                          />
                        </TouchableOpacity>
                      </View>

                      {/* Progress bar */}
                      {isCurrentlyPlaying && (
                        <PlaybackSlider
                          styles={styles.slider}
                          onValueChange={setCurrentPosition}
                          onSlidingStart={() => setIsSliding(true)}
                          onSlidingComplete={value => {
                            TrackPlayer.seekTo(
                              value * (progress?.duration || 0),
                            );
                            setIsSliding(false);
                          }}
                        />
                      )}
                    </TouchableOpacity>
                  );
                })
              ) : (
                <View style={styles.noArchives}>
                  <Text style={styles.noArchivesText}>
                    No archived episodes available
                  </Text>
                </View>
              )}
            </View>

            <View style={styles.bottomPadding} />
          </ScrollView>
        </SafeAreaView>
      </LinearGradient>
    </>
  );
}

const styles = StyleSheet.create({
  gradient: {
    flex: 1,
  },
  safeArea: {
    flex: 1,
  },
  scrollView: {
    flex: 1,
  },
  infoSection: {
    paddingHorizontal: 20,
    paddingBottom: 30,
  },
  showTitle: {
    color: COLORS.TEXT.PRIMARY,
    fontSize: 32,
    fontWeight: 'bold',
    marginBottom: 8,
  },
  showSchedule: {
    color: COLORS.TEXT.SECONDARY,
    fontSize: 16,
    marginBottom: 4,
  },
  showHosts: {
    color: COLORS.TEXT.SECONDARY,
    fontSize: 16,
    marginBottom: 8,
  },
  archiveCount: {
    color: COLORS.TEXT.SECONDARY,
    fontSize: 14,
    fontWeight: '500',
  },
  archivesSection: {
    paddingHorizontal: 20,
  },
  sectionTitle: {
    color: COLORS.TEXT.PRIMARY,
    fontSize: 20,
    fontWeight: 'bold',
    marginBottom: 16,
  },
  archiveItem: {
    paddingVertical: 12,
    paddingHorizontal: 16,
    marginBottom: 8,
    backgroundColor: 'rgba(255, 255, 255, 0.1)',
    borderRadius: 8,
    position: 'relative',
    overflow: 'hidden',
  },
  archiveDetails: {
    flexDirection: 'row',
    alignItems: 'center',
    width: '100%',
  },
  archiveItemPlaying: {
    borderWidth: 2,
    borderColor: '#FFFFFF',
  },
  archiveInfoContainer: {
    flex: 1,
  },
  archiveInfo: {
    flex: 1,
  },
  archiveDate: {
    color: COLORS.TEXT.PRIMARY,
    fontSize: 16,
    fontWeight: '500',
  },
  archiveDatePlaying: {
    color: COLORS.TEXT.PRIMARY,
    fontWeight: '600',
  },
  archiveSize: {
    color: COLORS.TEXT.SECONDARY,
    fontVariant: ['tabular-nums'],
    fontSize: 14,
    marginTop: 2,
  },
  archiveSizePlaying: {
    color: COLORS.TEXT.SECONDARY,
  },
  playIconContainer: {
    padding: 8,
    marginRight: -8,
  },
  noArchives: {
    alignItems: 'center',
    paddingVertical: 40,
  },
  noArchivesText: {
    color: COLORS.TEXT.TERTIARY,
    fontSize: 16,
    fontStyle: 'italic',
  },
  bottomPadding: {
    height: 100,
  },
  slider: {
    width: '100%',
    height: 40,
  },
});<|MERGE_RESOLUTION|>--- conflicted
+++ resolved
@@ -17,36 +17,17 @@
 } from 'react-native';
 import Icon from 'react-native-vector-icons/Ionicons';
 import LinearGradient from 'react-native-linear-gradient';
-<<<<<<< HEAD
-import { debugError } from '../../utils/Debug';
-import { Show, Archive } from '../../types/RecentlyPlayed';
-import { WmbrRouteName } from '../../types/Navigation';
-import { ArchiveService } from '../../services/ArchiveService';
-=======
-import { debugLog, debugError } from '@utils/Debug';
-import Animated, {
-  useSharedValue,
-  useAnimatedStyle,
-  withTiming,
-  Easing,
-  runOnJS,
-} from 'react-native-reanimated';
-import { Show, Archive } from '@customTypes/RecentlyPlayed';
+import { debugError } from '@utils/Debug';
+import { Show, Archive } from '@customTtypes/RecentlyPlayed';
 import { WmbrRouteName } from '@customTypes/Navigation';
 import { ArchiveService } from '@services/ArchiveService';
->>>>>>> 64f8e87c
 import {
   useProgress,
   usePlaybackState,
   State,
 } from 'react-native-track-player';
 import TrackPlayer from 'react-native-track-player';
-<<<<<<< HEAD
-import { ShowImage } from '../../components/ShowImage';
-=======
-import { Gesture, GestureDetector } from 'react-native-gesture-handler';
 import { ShowImage } from '@components/ShowImage';
->>>>>>> 64f8e87c
 import {
   formatDate,
   getDurationFromSize,
@@ -57,15 +38,8 @@
 import {
   generateDarkGradientColors,
   generateGradientColors,
-<<<<<<< HEAD
-} from '../../utils/GradientColors';
-import PlaybackSlider from '../../components/PlaybackSlider';
-=======
 } from '@utils/GradientColors';
-
-const { width } = Dimensions.get('window');
-const CIRCLE_DIAMETER = 16;
->>>>>>> 64f8e87c
+import PlaybackSlider from '@components/PlaybackSlider';
 
 // Route params for ShowDetailsPage
 export type ShowDetailsPageRouteParams = {
