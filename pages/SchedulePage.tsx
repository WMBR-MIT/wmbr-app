--- conflicted
+++ resolved
@@ -24,12 +24,8 @@
 import { getWMBRLogoSVG } from '../utils/WMBRLogo';
 import { RecentlyPlayedService } from '../services/RecentlyPlayedService';
 import { WmbrRouteName } from '../types/Navigation';
-<<<<<<< HEAD
 import ShowDetailsPage from './ShowDetailsPage';
-import { WMBR_GREEN } from '../utils/Colors';
-=======
 import { COLORS, CORE_COLORS } from '../utils/Colors';
->>>>>>> 174a872a
 
 interface SchedulePageProps {
   currentShow?: string;
@@ -298,13 +294,8 @@
 
 
   return (
-<<<<<<< HEAD
     <>
-      <StatusBar barStyle="light-content" backgroundColor="#000000" />
-=======
-    <View style={styles.container}>
       <StatusBar barStyle="light-content" backgroundColor={COLORS.BACKGROUND.PRIMARY} />
->>>>>>> 174a872a
       
       <LinearGradient
         colors={['#1a1a1a', '#0a0a0a', '#000000']}
@@ -380,32 +371,6 @@
   safeArea: {
     flex: 1,
   },
-<<<<<<< HEAD
-=======
-  header: {
-    flexDirection: 'row',
-    alignItems: 'flex-start',
-    paddingHorizontal: 16,
-    paddingTop: 10,
-    paddingBottom: 10,
-  },
-  backButton: {
-    flexDirection: 'row',
-    alignItems: 'center',
-    flex: 1,
-  },
-  backButtonText: {
-    color: '#FFFFFF',
-    fontSize: 24,
-    fontWeight: 'bold',
-  },
-  headerTitle: {
-    color: COLORS.TEXT.PRIMARY,
-    fontSize: 16,
-    fontWeight: '600',
-    marginLeft: 8,
-  },
->>>>>>> 174a872a
   logoContainer: {
     alignItems: 'center',
     paddingTop: 20,
