import React, { useEffect, useState, useMemo, useCallback } from 'react';
import { debugError } from '@utils/Debug';
import {
  View,
  Text,
  TouchableOpacity,
  StyleSheet,
  StatusBar,
} from 'react-native';
import {
  SafeAreaView,
  useSafeAreaInsets,
} from 'react-native-safe-area-context';
import TrackPlayer, {
  State,
  usePlaybackState,
} from 'react-native-track-player';
import LinearGradient from 'react-native-linear-gradient';
import { GestureHandlerRootView } from 'react-native-gesture-handler';
import { SvgXml } from 'react-native-svg';
import PlayButton from './PlayButton';
import SplashScreen from './SplashScreen';
import MetadataService, { ShowInfo, Song } from '@services/MetadataService';
import { RecentlyPlayedService } from '@services/RecentlyPlayedService';
import { ArchiveService, ArchivePlaybackState } from '@services/ArchiveService';
import { AudioPreviewService } from '@services/AudioPreviewService';
import { getWMBRLogoSVG } from '@utils/WMBRLogo';
import { NavigationProp, useNavigation } from '@react-navigation/native';
import { WmbrRouteName } from '@customTypes/Navigation';
import { DEFAULT_NAME } from '@customTypes/Playlist';
import { COLORS, CORE_COLORS } from '@utils/Colors';
import { formatArchiveDate } from '@utils/DateTime';
import { liveCapabilities } from '@utils/TrackPlayerUtils';

import HomeNowPlaying from './HomeNowPlaying';

const streamUrl = 'https://wmbr.org:8002/hi';

export default function HomeScreen() {
  const playbackState = usePlaybackState();
  const insets = useSafeAreaInsets();
  const [currentShow, setCurrentShow] = useState(DEFAULT_NAME);
  const [, setSongHistory] = useState<Song[]>([]);
  const [hosts, setHosts] = useState<string | undefined>();
  const [showDescription, setShowDescription] = useState<string | undefined>();
  const [showSplash, setShowSplash] = useState(true);
  const [isPlayerInitialized, setIsPlayerInitialized] = useState(false);
  const [showInfo, setShowInfo] = useState<ShowInfo>();
  const [archiveState, setArchiveState] = useState<ArchivePlaybackState>({
    isPlayingArchive: false,
    currentArchive: null,
    currentShow: null,
    liveStreamUrl: streamUrl,
  });

  const isPlaying = playbackState?.state === State.Playing;

  const navigation =
    useNavigation<NavigationProp<Record<WmbrRouteName, object | undefined>>>();

  const bottomSpacerStyle = useMemo(
    () => ({ height: Math.max(insets.bottom + 56, 56) }),
    [insets.bottom],
  );

  const setupPlayer = useCallback(async () => {
    try {
      // If the player already exists, mark it initialized and skip setup
      try {
        await TrackPlayer.getPlaybackState();
        setIsPlayerInitialized(true);
        return;
      } catch (e) {
        // not initialized yet, proceed
      }

      await TrackPlayer.setupPlayer();

      await TrackPlayer.updateOptions({
        capabilities: liveCapabilities,
      });

      await TrackPlayer.add({
        id: 'wmbr-stream',
        url: streamUrl,
        title: DEFAULT_NAME,
        artist: 'Live Radio',
        artwork: require('../../../assets/cover.png'),
      });

      setIsPlayerInitialized(true);
    } catch (error) {
      debugError('Error setting up player:', error);
    }
  }, []);

  useEffect(() => {
    setupPlayer();

    const metadataService = MetadataService.getInstance();

    const unsubscribeMetadata = metadataService.subscribe((data: ShowInfo) => {
      setShowInfo(data);
      setCurrentShow(data.showTitle);
      setHosts(data.hosts);
      setShowDescription(data.description);

      try {
        RecentlyPlayedService.getInstance().setCurrentShow(data.showTitle);
      } catch (e) {
        debugError('current show update failed:', e);
      }
    });

    const unsubscribeSongs = metadataService.subscribeSongHistory(
      (songs: Song[]) => {
        setSongHistory(songs);
      },
    );

    metadataService.startPolling(15000);

    // Subscribe to archive service
    const unsubscribeArchive =
      ArchiveService.getInstance().subscribe(setArchiveState);

    return () => {
      MetadataService.getInstance().stopPolling();
      unsubscribeMetadata();
      unsubscribeSongs();
      unsubscribeArchive();
    };
  }, [setupPlayer]);

  // Separate useEffect for updating track metadata when show changes
  useEffect(() => {
    const updateLiveTrackMetadata = async () => {
      // Don't try to update metadata if player isn't initialized yet, or is in a state that isn't active
      const allowedStates = [State.Playing, State.Paused, State.Ready];
      if (
        !isPlayerInitialized ||
        !playbackState.state ||
        !allowedStates.includes(playbackState.state)
      ) {
        return;
      }

      try {
        // Only update if we're not playing an archive
        if (!archiveState.isPlayingArchive) {
          await TrackPlayer.updateMetadataForTrack(0, {
            title: DEFAULT_NAME,
            artist: currentShow || 'Live Radio',
          });
        }
      } catch (error) {
        debugError('Error updating track metadata:', error);
      }
    };

    updateLiveTrackMetadata();
  }, [
    currentShow,
    archiveState.isPlayingArchive,
    isPlayerInitialized,
    playbackState?.state,
  ]);

<<<<<<< HEAD
=======
  const setupPlayer = async () => {
    try {
      // If the player already exists, mark it initialized and skip setup
      try {
        await TrackPlayer.getPlaybackState();
        setIsPlayerInitialized(true);
        return;
      } catch (e) {
        // not initialized yet, proceed
      }

      await TrackPlayer.setupPlayer();
      await TrackPlayer.updateOptions({
        capabilities: [Capability.Play, Capability.Pause, Capability.Stop],
        compactCapabilities: [Capability.Play, Capability.Pause],
      });

      setIsPlayerInitialized(true);
    } catch (error) {
      debugError('Error setting up player:', error);
    }
  };

>>>>>>> 3cdb88c6
  const togglePlayback = useCallback(async () => {
    if (!isPlayerInitialized) {
      debugError('Player not initialized yet, cannot toggle playback');
      return;
    }

    try {
      const audioPreviewService = AudioPreviewService.getInstance();
      const previewState = audioPreviewService.getCurrentState();

      if (isPlaying) {
        if (archiveState.isPlayingArchive) {
          await TrackPlayer.pause();
        } else {
          await TrackPlayer.stop();
        }
      } else {
        if (previewState.url !== null) {
          await audioPreviewService.stop();
        }

        const queue = await TrackPlayer.getQueue();

        const hasLiveStream = queue.some(track => track.id === 'wmbr-stream');

        if (!hasLiveStream) {
          await TrackPlayer.add({
            id: 'wmbr-stream',
            url: streamUrl,
            title: DEFAULT_NAME,
            artist: currentShow || 'Live Radio',
            artwork: require('../../../assets/cover.png'),
          });
        }

        await TrackPlayer.play();
      }
    } catch (error) {
      debugError('Error toggling playback:', error);
    }
  }, [
    archiveState.isPlayingArchive,
    currentShow,
    isPlayerInitialized,
    isPlaying,
  ]);

  const handleSplashEnd = () => setShowSplash(false);

  const handleSwitchToLive = useCallback(async () => {
    try {
      await ArchiveService.getInstance().switchToLive(currentShow);
    } catch (e) {
      debugError('Error switching to live:', e);
    }
  }, [currentShow]);

  const handleOpenShowDetails = useCallback(() => {
    const show = archiveState.currentShow;
    if (!show) return;

    // Navigate to Schedule tab with complete stack state
    navigation.navigate('Schedule' as WmbrRouteName, {
      // Specify the complete stack path
      state: {
        routes: [
          { name: 'ScheduleMain' },
          { name: 'ShowDetails', params: { show } },
          {
            name: 'ArchivedShowView',
            params: { show, archive: archiveState.currentArchive },
          },
        ],
      },
    });
  }, [archiveState.currentShow, archiveState.currentArchive, navigation]);

  if (showSplash) return <SplashScreen onAnimationEnd={handleSplashEnd} />;

  return (
    <GestureHandlerRootView style={styles.container}>
      <StatusBar
        barStyle="light-content"
        backgroundColor={
          isPlaying ? CORE_COLORS.WMBR_GREEN : COLORS.BACKGROUND.PRIMARY
        }
        translucent={false}
      />
      <LinearGradient
        colors={
          isPlaying
            ? [CORE_COLORS.WMBR_GREEN, '#006B31', CORE_COLORS.WMBR_GREEN]
            : ['#000000', '#1a1a1a', '#000000']
        }
        style={styles.fullScreenGradient}
      >
        <SafeAreaView style={styles.safeContainer}>
          <View style={styles.content}>
            <View style={styles.logoContainer}>
              <SvgXml
                xml={getWMBRLogoSVG(
                  isPlaying ? '#000000' : CORE_COLORS.WMBR_GREEN,
                )}
                width={80}
                height={17}
              />
            </View>
            <View style={styles.showInfo}>
              {archiveState.isPlayingArchive ? (
                <TouchableOpacity
                  onPress={handleOpenShowDetails}
                  activeOpacity={0.7}
                >
                  <Text style={[styles.showTitle, styles.clickableTitle]}>
                    {archiveState.currentShow?.name || 'Archive'}
                  </Text>
                  <Text
                    style={[
                      styles.archiveInfo,
                      isPlaying && styles.archiveInfoActive,
                    ]}
                  >
                    Archive from{' '}
                    {archiveState.currentArchive?.date
                      ? formatArchiveDate(archiveState.currentArchive.date)
                      : ''}
                  </Text>
                </TouchableOpacity>
              ) : (
                <>
                  <Text style={styles.showTitle}>{currentShow}</Text>
                  {hosts && (
                    <Text
                      style={[styles.hosts, isPlaying && styles.hostsActive]}
                    >
                      with {hosts}
                    </Text>
                  )}
                </>
              )}
            </View>
            <PlayButton
              onPress={togglePlayback}
              isPlayerInitialized={isPlayerInitialized}
              isPlayingArchive={archiveState.isPlayingArchive}
            />
            <View style={styles.bottomInfo}>
              {!archiveState.isPlayingArchive && showDescription && (
                <Text
                  style={[
                    styles.showDescription,
                    isPlaying && styles.showDescriptionActive,
                  ]}
                  numberOfLines={3}
                >
                  {showDescription}
                </Text>
              )}
              {archiveState.isPlayingArchive ? (
                <TouchableOpacity
                  style={[
                    styles.liveButton,
                    isPlaying && styles.liveButtonActive,
                  ]}
                  onPress={handleSwitchToLive}
                  activeOpacity={0.7}
                >
                  <Text
                    style={[
                      styles.liveButtonText,
                      isPlaying && styles.liveButtonTextActive,
                    ]}
                  >
                    ← Switch to LIVE
                  </Text>
                </TouchableOpacity>
              ) : (
                <HomeNowPlaying showInfo={showInfo} />
              )}
            </View>
            <View style={bottomSpacerStyle} />
          </View>
        </SafeAreaView>
      </LinearGradient>
    </GestureHandlerRootView>
  );
}

const styles = StyleSheet.create({
  container: { flex: 1, backgroundColor: COLORS.BACKGROUND.PRIMARY },
  fullScreenGradient: { flex: 1 },
  safeContainer: { flex: 1 },
  content: {
    flex: 1,
    justifyContent: 'space-between',
    alignItems: 'center',
    paddingVertical: 60,
  },
  logoContainer: { alignItems: 'center', marginTop: 10, marginBottom: 5 },
  showInfo: { alignItems: 'center', marginTop: 20 },
  showTitle: {
    fontSize: 24,
    fontWeight: '600',
    color: COLORS.TEXT.PRIMARY,
    textAlign: 'center',
    marginBottom: 8,
  },
  clickableTitle: { textDecorationLine: 'underline' },
  archiveInfo: {
    fontSize: 14,
    color: COLORS.TEXT.SECONDARY,
    textAlign: 'center',
    marginBottom: 8,
  },
  archiveInfoActive: { color: COLORS.TEXT.ACTIVE },
  hosts: {
    fontSize: 16,
    color: COLORS.TEXT.SECONDARY,
    textAlign: 'center',
    marginBottom: 8,
  },
  hostsActive: { color: COLORS.TEXT.ACTIVE },
  bottomInfo: { alignItems: 'center', paddingHorizontal: 20, marginTop: 20 },
  showDescription: {
    fontSize: 12,
    color: COLORS.TEXT.SECONDARY,
    textAlign: 'center',
    marginBottom: 12,
    lineHeight: 16,
  },
  showDescriptionActive: { color: '#D0D0D0' },
  liveButton: {
    marginTop: 16,
    paddingHorizontal: 20,
    paddingVertical: 12,
    backgroundColor: 'rgba(255, 68, 68, 0.2)',
    borderRadius: 20,
    borderWidth: 1,
    borderColor: '#FF4444',
  },
  liveButtonActive: {
    backgroundColor: 'rgba(255, 255, 255, 0.2)',
    borderColor: '#FFFFFF',
  },
  liveButtonText: {
    color: '#FF4444',
    fontSize: 14,
    fontWeight: '600',
    textAlign: 'center',
  },
  liveButtonTextActive: { color: '#FFFFFF' },
});<|MERGE_RESOLUTION|>--- conflicted
+++ resolved
@@ -166,32 +166,6 @@
     playbackState?.state,
   ]);
 
-<<<<<<< HEAD
-=======
-  const setupPlayer = async () => {
-    try {
-      // If the player already exists, mark it initialized and skip setup
-      try {
-        await TrackPlayer.getPlaybackState();
-        setIsPlayerInitialized(true);
-        return;
-      } catch (e) {
-        // not initialized yet, proceed
-      }
-
-      await TrackPlayer.setupPlayer();
-      await TrackPlayer.updateOptions({
-        capabilities: [Capability.Play, Capability.Pause, Capability.Stop],
-        compactCapabilities: [Capability.Play, Capability.Pause],
-      });
-
-      setIsPlayerInitialized(true);
-    } catch (error) {
-      debugError('Error setting up player:', error);
-    }
-  };
-
->>>>>>> 3cdb88c6
   const togglePlayback = useCallback(async () => {
     if (!isPlayerInitialized) {
       debugError('Player not initialized yet, cannot toggle playback');
