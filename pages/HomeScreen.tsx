import React, { useEffect, useState, useRef, useMemo, useCallback } from 'react';
import { debugError } from '../utils/Debug';
import {
  View,
  Text,
  TouchableOpacity,
  StyleSheet,
  StatusBar,
  Animated,
} from 'react-native';
import { SafeAreaView, useSafeAreaInsets } from 'react-native-safe-area-context';
import TrackPlayer, { Capability, State, usePlaybackState } from 'react-native-track-player';
import LinearGradient from 'react-native-linear-gradient';
import { GestureHandlerRootView } from 'react-native-gesture-handler';
import { SvgXml } from 'react-native-svg';
import RecentlyPlayedDrawer from '../components/RecentlyPlayedDrawer';
import PlayButton from '../components/PlayButton';
import SplashScreen from '../components/SplashScreen';
import MetadataService, { ShowInfo, Song } from '../services/MetadataService';
import { RecentlyPlayedService } from '../services/RecentlyPlayedService';
import { ArchiveService, ArchivePlaybackState } from '../services/ArchiveService';
import { AudioPreviewService } from '../services/AudioPreviewService';
import { getWMBRLogoSVG } from '../utils/WMBRLogo';
import { NavigationProp, useNavigation } from '@react-navigation/native';
import { WmbrRouteName } from '../types/Navigation';
import { DEFAULT_NAME } from '../types/Playlist';
<<<<<<< HEAD
import { WMBR_GREEN } from '../utils/Colors';
import { formatArchiveDate } from '../utils/DateTime';
=======
import { COLORS, CORE_COLORS } from '../utils/Colors';
>>>>>>> 174a872a

const streamUrl = 'https://wmbr.org:8002/hi';

export default function HomeScreen() {
  const playbackState = usePlaybackState();
  const insets = useSafeAreaInsets();
  const [currentShow, setCurrentShow] = useState(DEFAULT_NAME);
  const [, setSongHistory] = useState<Song[]>([]);
  const [hosts, setHosts] = useState<string | undefined>();
  const [showDescription, setShowDescription] = useState<string | undefined>();
  const [currentSong, setCurrentSong] = useState<string | undefined>();
  const [currentArtist, setCurrentArtist] = useState<string | undefined>();
  const [showSplash, setShowSplash] = useState(true);
  const [previousSong, setPreviousSong] = useState<string>('');
  const [isPlayerInitialized, setIsPlayerInitialized] = useState(false);
  const [archiveState, setArchiveState] = useState<ArchivePlaybackState>({
    isPlayingArchive: false,
    currentArchive: null,
    currentShow: null,
    liveStreamUrl: streamUrl,
  });
  
  const songChangeScale = useRef(new Animated.Value(1)).current;
  const songChangeRotate = useRef(new Animated.Value(0)).current;
  const songChangeOpacity = useRef(new Animated.Value(1)).current;

  const isPlaying = playbackState?.state === State.Playing;

  const navigation = useNavigation<NavigationProp<Record<WmbrRouteName, object | undefined>>>();

  useEffect(() => {
    setupPlayer();

    const metadataService = MetadataService.getInstance();
    
    const unsubscribeMetadata = metadataService.subscribe((data: ShowInfo) => {
      setCurrentShow(data.showTitle);
      setHosts(data.hosts);
      setShowDescription(data.description);
      setCurrentSong(data.currentSong);
      setCurrentArtist(data.currentArtist);

      try {
        RecentlyPlayedService.getInstance().setCurrentShow(data.showTitle);
      } catch (e) {
        debugError('current show update failed:', e);
      }
    });

    const unsubscribeSongs = metadataService.subscribeSongHistory((songs: Song[]) => {
      setSongHistory(songs);
    });

    metadataService.startPolling(15000);
    
    // Subscribe to archive service
    const unsubscribeArchive = ArchiveService.getInstance().subscribe(setArchiveState);
    
    return () => {
      MetadataService.getInstance().stopPolling();
      unsubscribeMetadata();
      unsubscribeSongs();
      unsubscribeArchive();
    };
  }, []); // Empty dependency array - only run once on mount

  // Separate useEffect for updating track metadata when show changes
  useEffect(() => {
    const updateLiveTrackMetadata = async () => {
      if (!isPlayerInitialized) {
        return; // Don't try to update metadata if player isn't initialized yet
      }

      try {
        // Only update if we're not playing an archive
        if (!archiveState.isPlayingArchive) {
          await TrackPlayer.updateMetadataForTrack(0, {
            title: DEFAULT_NAME,
            artist: currentShow || 'Live Radio',
          });
        }
      } catch (error) {
        debugError('Error updating track metadata:', error);
      }
    };

    updateLiveTrackMetadata();
  }, [currentShow, archiveState.isPlayingArchive, isPlayerInitialized]);

  const startSongChangeAnimation = useCallback(() => {
    // Reset animation values
    songChangeScale.setValue(1);
    songChangeRotate.setValue(0);
    songChangeOpacity.setValue(1);

    // Create a fun bouncy scale + rotate + opacity animation
    Animated.sequence([
      // Phase 1: Bounce up with rotation and opacity flash
      Animated.parallel([
        Animated.timing(songChangeScale, {
          toValue: 1.3,
          duration: 200,
          useNativeDriver: true,
        }),
        Animated.timing(songChangeRotate, {
          toValue: 0.25, // 90 degrees
          duration: 200,
          useNativeDriver: true,
        }),
        Animated.timing(songChangeOpacity, {
          toValue: 0.3,
          duration: 100,
          useNativeDriver: true,
        }),
      ]),
      // Phase 2: Bounce down slightly with opacity return
      Animated.parallel([
        Animated.timing(songChangeScale, {
          toValue: 0.9,
          duration: 150,
          useNativeDriver: true,
        }),
        Animated.timing(songChangeRotate, {
          toValue: -0.1, // -36 degrees
          duration: 150,
          useNativeDriver: true,
        }),
        Animated.timing(songChangeOpacity, {
          toValue: 1,
          duration: 150,
          useNativeDriver: true,
        }),
      ]),
      // Phase 3: Settle to normal with slight overshoot
      Animated.parallel([
        Animated.timing(songChangeScale, {
          toValue: 1.05,
          duration: 100,
          useNativeDriver: true,
        }),
        Animated.timing(songChangeRotate, {
          toValue: 0.05, // 18 degrees
          duration: 100,
          useNativeDriver: true,
        }),
      ]),
      // Phase 4: Return to normal
      Animated.parallel([
        Animated.timing(songChangeScale, {
          toValue: 1,
          duration: 150,
          useNativeDriver: true,
        }),
        Animated.timing(songChangeRotate, {
          toValue: 0,
          duration: 150,
          useNativeDriver: true,
        }),
      ]),
    ]).start();
  }, [songChangeOpacity, songChangeRotate, songChangeScale]);

  // Trigger animation when song changes
  useEffect(() => {
    if (currentSong && currentArtist && !archiveState.isPlayingArchive) {
      const newSongKey = `${currentArtist}-${currentSong}`;
      if (previousSong && previousSong !== newSongKey) {
        // Song changed! Trigger fun animation
        startSongChangeAnimation();
      }
      setPreviousSong(newSongKey);
    }
  }, [currentSong, currentArtist, archiveState.isPlayingArchive, previousSong, startSongChangeAnimation]);

  const setupPlayer = async () => {
    try {
      // If the player already exists, mark it initialized and skip setup
      try {
        await TrackPlayer.getPlaybackState();
        setIsPlayerInitialized(true);
        return;
      } catch (e) {
        // not initialized yet, proceed
      }

      await TrackPlayer.setupPlayer();
      await TrackPlayer.updateOptions({
        capabilities: [Capability.Play, Capability.Pause, Capability.Stop],
        compactCapabilities: [Capability.Play, Capability.Pause],
      });

      await TrackPlayer.add({
        id: 'wmbr-stream',
        url: streamUrl,
        title: DEFAULT_NAME,
        artist: 'Live Radio',
        artwork: require('../assets/cover.png'),
      });

      setIsPlayerInitialized(true);
    } catch (error) {
      debugError('Error setting up player:', error);
    }
  };

  const togglePlayback = useCallback(async () => {
    if (!isPlayerInitialized) {
      debugError('Player not initialized yet, cannot toggle playback');
      return;
    }

    try {
      const audioPreviewService = AudioPreviewService.getInstance();
      const previewState = audioPreviewService.getCurrentState();
      
      if (isPlaying) {
        await TrackPlayer.pause();
      } else {
        if (previewState.url !== null) {
          await audioPreviewService.stop();
          const queue = await TrackPlayer.getQueue();
          const hasLiveStream = queue.some(track => track.id === 'wmbr-stream');
          if (!hasLiveStream) {
            await TrackPlayer.add({
              id: 'wmbr-stream',
              url: streamUrl,
              title: DEFAULT_NAME,
              artist: currentShow || 'Live Radio',
              artwork: require('../assets/cover.png'),
            });
          }
        }
        await TrackPlayer.play();
      }
    } catch (error) {
      debugError('Error toggling playback:', error);
    }
  }, [currentShow, isPlayerInitialized, isPlaying]);

  const songRotation = songChangeRotate.interpolate({ inputRange: [0, 1], outputRange: ['0deg', '360deg'] });

  const handleSplashEnd = () => setShowSplash(false);
  const handleSwitchToLive = useCallback(async () => { try { await ArchiveService.getInstance().switchToLive(currentShow); } catch (e) { debugError('Error switching to live:', e); } }, [currentShow]);

  const bottomSpacerStyle = useMemo(() => ({ height: Math.max(insets.bottom + 56, 56)}), [insets.bottom]);

  const handleOpenShowDetails = useCallback(() => {
    const show = archiveState.currentShow;
    if (!show) return;
    navigation.navigate('ShowDetails' as WmbrRouteName, { show });
  }, [navigation, archiveState.currentShow]);

  if (showSplash) return <SplashScreen onAnimationEnd={handleSplashEnd} />;

  return (
    <GestureHandlerRootView style={styles.container}>
      <StatusBar barStyle="light-content" backgroundColor={isPlaying ? CORE_COLORS.WMBR_GREEN : COLORS.BACKGROUND.PRIMARY} translucent={false} />
      <LinearGradient colors={isPlaying ? [CORE_COLORS.WMBR_GREEN, '#006B31', CORE_COLORS.WMBR_GREEN] : ['#000000', '#1a1a1a', '#000000']} style={styles.fullScreenGradient}>
        <SafeAreaView style={styles.safeContainer}>
          <View style={styles.content}>
            <View style={styles.logoContainer}>
              <SvgXml xml={getWMBRLogoSVG(isPlaying ? "#000000" : CORE_COLORS.WMBR_GREEN)} width={80} height={17} />
            </View>
            <View style={styles.showInfo}>
              {archiveState.isPlayingArchive ? (
                <TouchableOpacity onPress={handleOpenShowDetails} activeOpacity={0.7}>
                  <Text style={[styles.showTitle, styles.clickableTitle]}>
                    {archiveState.currentShow?.name || 'Archive'}
                  </Text>
                  <Text style={[styles.archiveInfo, isPlaying && styles.archiveInfoActive]}>
                    Archive from {archiveState.currentArchive?.date ? formatArchiveDate(archiveState.currentArchive.date) : ''}
                  </Text>
                </TouchableOpacity>
              ) : (
                <>
                  <Text style={styles.showTitle}>{currentShow}</Text>
                  {hosts && <Text style={[styles.hosts, isPlaying && styles.hostsActive]}>with {hosts}</Text>}
                </>
              )}
            </View>
            <PlayButton onPress={togglePlayback} isPlayerInitialized={isPlayerInitialized} />
            <View style={styles.bottomInfo}>
              {!archiveState.isPlayingArchive && showDescription && (
                <Text style={[styles.showDescription, isPlaying && styles.showDescriptionActive]} numberOfLines={3}>{showDescription}</Text>
              )}
              {archiveState.isPlayingArchive ? (
                <TouchableOpacity style={[styles.liveButton, isPlaying && styles.liveButtonActive]} onPress={handleSwitchToLive} activeOpacity={0.7}>
                  <Text style={[styles.liveButtonText, isPlaying && styles.liveButtonTextActive]}>← Switch to LIVE</Text>
                </TouchableOpacity>
              ) : (
                <>
                  <Text style={styles.liveText}>● LIVE</Text>
                  {currentSong && currentArtist && (
                    <View style={styles.nowPlayingContainer}>
                      <Text style={[styles.nowPlayingLabel, isPlaying && styles.nowPlayingLabelActive]}>Now playing:</Text>
                      <Animated.Text style={[styles.currentSongText, isPlaying && styles.currentSongTextActive, { transform: [{ scale: songChangeScale }, { rotate: songRotation }], opacity: songChangeOpacity }]}>
                        {currentArtist}: {currentSong}
                      </Animated.Text>
                    </View>
                  )}
                </>
              )}
            </View>
            <View style={bottomSpacerStyle} />
          </View>
        </SafeAreaView>
        <RecentlyPlayedDrawer />
      </LinearGradient>
    </GestureHandlerRootView>
  );
}

const styles = StyleSheet.create({
  container: { flex: 1, backgroundColor: COLORS.BACKGROUND.PRIMARY },
  fullScreenGradient: { flex: 1 },
  safeContainer: { flex: 1 },
  content: { flex: 1, justifyContent: 'space-between', alignItems: 'center', paddingVertical: 60 },
  logoContainer: { alignItems: 'center', marginTop: 10, marginBottom: 5 },
  showInfo: { alignItems: 'center', marginTop: 20 },
  showTitle: { fontSize: 24, fontWeight: '600', color: COLORS.TEXT.PRIMARY, textAlign: 'center', marginBottom: 8 },
  clickableTitle: { textDecorationLine: 'underline' },
  archiveInfo: { fontSize: 14, color: COLORS.TEXT.SECONDARY, textAlign: 'center', marginBottom: 8 },
  archiveInfoActive: { color: COLORS.TEXT.ACTIVE },
  hosts: { fontSize: 16, color: COLORS.TEXT.SECONDARY, textAlign: 'center', marginBottom: 8 },
  hostsActive: { color: COLORS.TEXT.ACTIVE },
  bottomInfo: { alignItems: 'center', paddingHorizontal: 20, marginTop: 20 },
  showDescription: { fontSize: 12, color: COLORS.TEXT.SECONDARY, textAlign: 'center', marginBottom: 12, lineHeight: 16 },
  showDescriptionActive: { color: '#D0D0D0' },
  liveText: { fontSize: 14, color: '#FF4444', fontWeight: '500', marginBottom: 8 },
  nowPlayingContainer: { alignItems: 'center', marginTop: 4 },
  nowPlayingLabel: { fontSize: 10, color: COLORS.TEXT.META, fontWeight: '500', marginBottom: 2, textTransform: 'uppercase', letterSpacing: 0.5 },
  nowPlayingLabelActive: { color: '#BBBBBB' },
  currentSongText: { fontSize: 12, color: COLORS.TEXT.SECONDARY, textAlign: 'center', fontStyle: 'italic' },
  currentSongTextActive: { color: COLORS.TEXT.ACTIVE },
  streamingText: { color: CORE_COLORS.WMBR_GREEN, fontSize: 14, fontWeight: '500' },
  streamingTextActive: { color: COLORS.TEXT.PRIMARY },
  bottomSpace: { height: 100 },
  liveButton: { marginTop: 16, paddingHorizontal: 20, paddingVertical: 12, backgroundColor: 'rgba(255, 68, 68, 0.2)', borderRadius: 20, borderWidth: 1, borderColor: '#FF4444' },
  liveButtonActive: { backgroundColor: 'rgba(255, 255, 255, 0.2)', borderColor: '#FFFFFF' },
  liveButtonText: { color: '#FF4444', fontSize: 14, fontWeight: '600', textAlign: 'center' },
  liveButtonTextActive: { color: '#FFFFFF' },
});<|MERGE_RESOLUTION|>--- conflicted
+++ resolved
@@ -24,12 +24,8 @@
 import { NavigationProp, useNavigation } from '@react-navigation/native';
 import { WmbrRouteName } from '../types/Navigation';
 import { DEFAULT_NAME } from '../types/Playlist';
-<<<<<<< HEAD
-import { WMBR_GREEN } from '../utils/Colors';
+import { COLORS, CORE_COLORS } from '../utils/Colors';
 import { formatArchiveDate } from '../utils/DateTime';
-=======
-import { COLORS, CORE_COLORS } from '../utils/Colors';
->>>>>>> 174a872a
 
 const streamUrl = 'https://wmbr.org:8002/hi';
 
