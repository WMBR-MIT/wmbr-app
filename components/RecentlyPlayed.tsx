import React, { useEffect, useState, useRef, useCallback } from 'react';
import {
  View,
  Text,
  TouchableOpacity,
  StyleSheet,
  ScrollView,
  ActivityIndicator,
  Alert,
  RefreshControl,
  Appearance,
} from 'react-native';
import { debugError } from '../utils/Debug';
import { AudioPreviewService, PreviewState } from '../services/AudioPreviewService';
import { ProcessedSong } from '../types/RecentlyPlayed';
import { ScheduleService } from '../services/ScheduleService';
import { RecentlyPlayedService } from '../services/RecentlyPlayedService';
import CircularProgress from './CircularProgress';
import { NavigationProp, useNavigation } from '@react-navigation/native';
import { getDateISO, parsePlaylistTimestamp } from '../utils/DateTime';
import { WmbrRouteName } from '../types/Navigation';
import { DEFAULT_NAME } from '../types/Playlist';
import { WMBR_GREEN } from '../utils/Colors';

interface RecentlyPlayedProps {
  refreshKey?: number;
}

interface ShowPlaylist {
  showName: string;
  songs: ProcessedSong[];
}

export default function RecentlyPlayed({ refreshKey }: RecentlyPlayedProps = {}) {
  const navigation = useNavigation<NavigationProp<Record<WmbrRouteName, object | undefined>>>();

  const recentlyPlayedService = RecentlyPlayedService.getInstance();
  const [currentShow, setCurrentShow] = useState<string | undefined>(undefined);

  const [showPlaylists, setShowPlaylists] = useState<ShowPlaylist[]>([]);
  const [loading, setLoading] = useState(false);
  const [loadingMore, setLoadingMore] = useState(false);
  const [refreshing, setRefreshing] = useState(false);
  const [error, setError] = useState<string | null>(null);
  const [hasReachedEndOfDay, setHasReachedEndOfDay] = useState(false); // Track if we've reached end of shows
  const [previewState, setPreviewState] = useState<PreviewState>({
    isPlaying: false,
    duration: 0,
    currentTime: 0,
    progress: 0,
    url: null,
  });
  
  const scrollViewRef = useRef<ScrollView>(null);
  const audioPreviewService = AudioPreviewService.getInstance();
  const [shouldAutoLoadPrevious, setShouldAutoLoadPrevious] = useState(false); // Trigger auto-load of previous show
  // Prevent concurrent fetches
  const fetchInFlightRef = useRef(false);

  useEffect(() => {
    // Force dark mode for light-colored refresh control spinner
    Appearance.setColorScheme('dark');

    return () => {
      // Stop any playing preview when component unmounts
      audioPreviewService.stop();
      // Reset appearance
      Appearance.setColorScheme(null);
    };
  }, [audioPreviewService]);  

  useEffect(() => {
    // Subscribe to preview state changes
    const unsubscribe = audioPreviewService.subscribe(setPreviewState);
    return unsubscribe;
  }, [audioPreviewService]);

  // subscribes to RecentlyPlayedService subscriber
  useEffect(() => {
  const unsubscribe = recentlyPlayedService.subscribeToCurrentShow((show) => {
    setCurrentShow(show ?? undefined);
  });
  return unsubscribe;
}, [recentlyPlayedService]);

<<<<<<< HEAD
  const parsePlaylistTimestamp = (timeStr: string): Date => {
    try {
      // Format: YYYY/MM/DD HH:MM:SS
      const [datePart, timePart] = timeStr.split(' ');
      
      if (!datePart || !timePart) {
        return new Date();
      }
      
      const [year, month, day] = datePart.split('/').map(Number);
      const [hour, minute, second] = timePart.split(':').map(Number);
      
      return new Date(year, month - 1, day, hour, minute, second);
    } catch (parseError) {
      return new Date();
    }
  };

  // Takes date as a string in YYYY-MM-DD format
  const fetchShowPlaylist = useCallback(async (showName: string, date: Date): Promise<ProcessedSong[]> => {
    const dateStr = getDateISO(date);
=======
  const fetchShowPlaylist = useCallback(async (showName: string, date: string): Promise<ProcessedSong[]> => {
>>>>>>> ed4ddece
    const encodedShowName = encodeURIComponent(showName);
    const url = `https://wmbr.alexandersimoes.com/get_playlist?show_name=${encodedShowName}&date=${dateStr}`;
    
    const response = await fetch(url, {
      headers: { 'Cache-Control': 'no-cache' }
    });
    
    if (!response.ok) {
      // If it's a 404, return empty list instead of throwing error
      if (response.status === 404) {
        return [];
      }
      
      throw new Error(`Failed to fetch playlist: ${response.status}`);
    }
    
    const playlistData = await response.json();
    
    // If the response has an "error" key, return empty list
    if (playlistData.error) {
      return [];
    }
    
    if (playlistData.songs && playlistData.songs.length > 0) {
      // Convert playlist songs to ProcessedSong format
      const processedSongs: ProcessedSong[] = playlistData.songs.map((song: any) => ({
        title: song.song.trim(),
        artist: song.artist.trim(),
        album: song.album?.trim() || undefined,
        released: undefined,
        appleStreamLink: '', // Not provided in new API
        playedAt: parsePlaylistTimestamp(song.time),
        showName: showName,
        showId: `${showName}-${date}`
      }));
      
      // Sort by most recent first
      processedSongs.sort((a, b) => b.playedAt.getTime() - a.playedAt.getTime());
      return processedSongs;
    }
    
    return [];
  }, []);

  const fetchCurrentShowPlaylist = useCallback(async (isRefresh = false) => {
    if (!currentShow || currentShow === DEFAULT_NAME) return;

    // Prevent concurrent fetches (debounce)
    if (fetchInFlightRef.current) return;

    fetchInFlightRef.current = true;

    if (isRefresh) {
      setRefreshing(true);
      setShowPlaylists([]);
      setHasReachedEndOfDay(false);
      setShouldAutoLoadPrevious(false); // Reset flag on refresh
    } else {
      setLoading(true);
    }
    setError(null);

    let shouldTriggerAutoLoad = false;

    try {
      const songs = await fetchShowPlaylist(currentShow, new Date());
      setShowPlaylists([{ showName: currentShow, songs }]);

      // If current show has no songs, mark for auto-load of previous show
      if (songs.length === 0) {
        shouldTriggerAutoLoad = true;
      }
    } catch (err) {
      setError(`Failed to load playlist for ${currentShow}`);
      debugError('Error fetching current show playlist:', err);
      setShowPlaylists([]);
    } finally {
      if (isRefresh) {
        setRefreshing(false);
      } else {
        setLoading(false);
      }

      // Trigger auto-load after loading state is cleared
      if (shouldTriggerAutoLoad) {
        setShouldAutoLoadPrevious(true);
      }

      fetchInFlightRef.current = false;
    }
  }, [currentShow, fetchShowPlaylist]);

  const loadPreviousShow = useCallback(async () => {
    // Determine which show to find the previous show for
    const lastLoadedShow = showPlaylists.length > 0 ? showPlaylists[showPlaylists.length - 1].showName : currentShow;

    if (!lastLoadedShow || !currentShow || currentShow === DEFAULT_NAME || loadingMore || hasReachedEndOfDay) {
      return;
    }

    setLoadingMore(true);

    try {
      const scheduleService = ScheduleService.getInstance();
      const previousShow = await scheduleService.findPreviousShow(lastLoadedShow);

      if (!previousShow) {
        setHasReachedEndOfDay(true);
        return;
      }

      // Check if we've already loaded this specific previous show to prevent duplicates
  const alreadyLoaded = showPlaylists.some(playlist => playlist.showName === previousShow.show.name);
      if (alreadyLoaded) {
        return;
      }

      try {
  const songs = await fetchShowPlaylist(previousShow.show.name, new Date(previousShow.date));

        setShowPlaylists(prev => [...prev, {
          showName: previousShow.show.name,
          songs
        }]);
      } catch (playlistError) {
        // Handle 404 or other playlist fetch errors gracefully - still add the show with empty songs
        setShowPlaylists(prev => [...prev, {
          showName: previousShow.show.name,
          songs: []
        }]);
      }
    } catch (err) {
      debugError('Error loading previous show:', err);
    } finally {
      setLoadingMore(false);
    }
  }, [currentShow, showPlaylists, loadingMore, hasReachedEndOfDay, fetchShowPlaylist]);

  // Clear playlist data when current show changes
  useEffect(() => {
    setShowPlaylists([]);
    setHasReachedEndOfDay(false);
    setShouldAutoLoadPrevious(false);
    setError(null);
  }, [currentShow]);

  useEffect(() => {
    if (currentShow && currentShow !== DEFAULT_NAME) {
      fetchCurrentShowPlaylist();
    }
  }, [currentShow, fetchCurrentShowPlaylist]);

  useEffect(() => {
    if (typeof refreshKey === 'number') {
      fetchCurrentShowPlaylist(true);
    }
  }, [refreshKey, fetchCurrentShowPlaylist]);

  // Auto-load previous show when current show has no songs
  useEffect(() => {
    if (
      shouldAutoLoadPrevious &&
      showPlaylists.length === 1 &&
      showPlaylists[0].songs.length === 0 &&
      !loading &&
      !loadingMore &&
      !hasReachedEndOfDay
    ) {
      setShouldAutoLoadPrevious(false); // Reset flag before loading
      loadPreviousShow();
    }
  }, [shouldAutoLoadPrevious, showPlaylists, loading, loadingMore, hasReachedEndOfDay, loadPreviousShow]);

  const handleRefresh = () => {
    setHasReachedEndOfDay(false);
    setLoadingMore(false);
    fetchCurrentShowPlaylist(true);
  };

  const handleScroll = useCallback((event: any) => {
    const { layoutMeasurement, contentOffset, contentSize } = event.nativeEvent;
    const paddingToBottom = 50;
    
    const distanceFromBottom = contentSize.height - (layoutMeasurement.height + contentOffset.y);
    const isNearBottom = distanceFromBottom <= paddingToBottom;
    const canScroll = contentSize.height > layoutMeasurement.height;
    
    // If content is shorter than the view, or user is near bottom, try to load more
    if ((isNearBottom && canScroll) || (!canScroll && showPlaylists.length === 1)) {
      loadPreviousShow();
    }
  }, [loadPreviousShow, showPlaylists.length]);

   const handlePlayPreview = useCallback(async (song: ProcessedSong) => {
    if (!song.appleStreamLink) {
      Alert.alert('Preview Unavailable', 'No preview available for this song');
      return;
    }

    try {
      // If this song is already playing, pause it
      if (previewState.isPlaying && previewState.url === song.appleStreamLink) {
        await audioPreviewService.pause();
      }
      // If this song is paused, resume it
      else if (!previewState.isPlaying && previewState.url === song.appleStreamLink) {
        await audioPreviewService.resume();
      }
      // Otherwise start playing this song
      else {
        await audioPreviewService.playPreview(song.appleStreamLink);
      }
    } catch (previewError) {
      debugError('Error handling preview playback:', previewError);
      Alert.alert('Error', 'Failed to play preview');
    }
  }, [audioPreviewService, previewState.isPlaying, previewState.url]);

  const renderSong = useCallback((song: ProcessedSong, key: string) => {
    // Validate song data
    if (!song.title || !song.artist) {
      return null;
    }

    return (
      <View key={`${key}-${song.title}-${song.artist}-${song.playedAt.getTime()}`} style={styles.songItem}>
        <View style={styles.songInfo}>
          <Text style={styles.songTitle} numberOfLines={2}>
            {song.title || 'Unknown Title'}
          </Text>
          <Text style={styles.songArtist} numberOfLines={1}>
            {song.artist || 'Unknown Artist'}
          </Text>
          {song.album && (
            <Text style={styles.songAlbum} numberOfLines={1}>
              {song.album} {song.released && `(${song.released})`}
            </Text>
          )}
          <Text style={styles.playedTime}>
            {song.playedAt instanceof Date && !isNaN(song.playedAt.getTime()) 
              ? song.playedAt.toLocaleTimeString('en-US', {
                  hour: 'numeric',
                  minute: '2-digit',
                  hour12: true
                })
              : 'Time unknown'
            }
          </Text>
        </View>
        
        {song.appleStreamLink && (
          <TouchableOpacity
            style={styles.previewButton}
            onPress={() => handlePlayPreview(song)}
            activeOpacity={0.7}
          >
            <View style={styles.previewButtonContent}>
              {/* Circular progress indicator */}
              {previewState.url === song.appleStreamLink && (
                <View style={styles.progressContainer}>
                  <CircularProgress
                    progress={previewState.progress}
                    size={40}
                    strokeWidth={3}
                    color="#FFFFFF"
                    backgroundColor="rgba(255, 255, 255, 0.3)"
                  />
                </View>
              )}
              
              {/* Play/Pause icon */}
              <View style={styles.iconContainer}>
                {previewState.isPlaying && previewState.url === song.appleStreamLink ? (
                  <View style={styles.pauseIcon}>
                    <View style={styles.pauseLine} />
                    <View style={styles.pauseLine} />
                  </View>
                ) : (
                  <Text style={styles.previewButtonText}>♪</Text>
                )}
              </View>
            </View>
          </TouchableOpacity>
        )}
      </View>
    );
  }, [handlePlayPreview, previewState.isPlaying, previewState.progress, previewState.url]);

  const renderShowGroup = useCallback((showPlaylist: ShowPlaylist, showIndex: number) => {
    return (
      <View key={`show-${showIndex}`} style={styles.showGroup}>
        <View style={styles.showHeader}>
          <Text style={styles.showHeaderTitle}>{showPlaylist.showName}</Text>
          <Text style={styles.showHeaderSubtitle}>
            {showPlaylist.songs.length > 0 
              ? `${showPlaylist.songs.length} song${showPlaylist.songs.length !== 1 ? 's' : ''}`
              : 'No playlist available'
            }
          </Text>
        </View>
        {showPlaylist.songs.length > 0 ? (
          showPlaylist.songs.map((song, songIndex) => 
            renderSong(song, `${showIndex}-${songIndex}`)
          ).filter(Boolean)
        ) : (
          <View style={styles.emptyShowContainer}>
            <Text style={styles.emptyShowText}>
              No playlist found for this show
            </Text>
          </View>
        )}
      </View>
    );
  }, [renderSong]);

  const renderPlaylistContent = useCallback(() => {
    if (!showPlaylists || showPlaylists.length === 0) {
      return [];
    }

    const content = [];
    
    if (showPlaylists.length === 1) {
      // Single show: render without header (current show only)
      content.push(
        <View key="current-show">
          {showPlaylists[0].songs.map((song, songIndex) => 
            renderSong(song, `current-${songIndex}`)
          ).filter(Boolean)}
        </View>
      );
    } else {
      // Multiple shows: render all with headers for clarity
      content.push(
        <View key="all-shows">
          {showPlaylists.map((showPlaylist, index) => 
            renderShowGroup(showPlaylist, index)
          )}
        </View>
      );
    }

    // Add loading indicator if loading more
    if (loadingMore) {
      content.push(
        <View key="loading-more" style={styles.loadingMoreContainer}>
          <ActivityIndicator size="small" color="#FFFFFF" />
          <Text style={styles.loadingMoreText}>Loading previous show...</Text>
        </View>
      );
    }

    // Add end-of-day message if we've reached the end
    if (hasReachedEndOfDay && !loadingMore) {
      content.push(
        <View key="end-of-day" style={styles.endOfDayContainer}>
          <Text style={styles.endOfDayText}>No more shows for today</Text>
            <TouchableOpacity onPress={() => navigation.navigate('Schedule')} style={styles.scheduleButton}>
              <Text style={styles.scheduleButtonText}>View Full Schedule</Text>
            </TouchableOpacity>
        </View>
      );
    }

    return content;
  }, [hasReachedEndOfDay, loadingMore, navigation, renderShowGroup, renderSong, showPlaylists]);

  return (
    <>
      {/* Content */}
          <ScrollView
            ref={scrollViewRef}
            style={styles.scrollView}
            showsVerticalScrollIndicator={false}
            bounces={true}
            onScroll={handleScroll}
            scrollEventThrottle={400}
            refreshControl={
              <RefreshControl
                refreshing={refreshing}
                onRefresh={handleRefresh}
                tintColor="#FFFFFF"
                colors={[WMBR_GREEN, '#FFFFFF']}
                progressBackgroundColor="#000000"
                titleColor="#FFFFFF"
                title=""
              />
            }
          >
            {/* Current Show Header - only show when there's a single show with songs */}
            {currentShow && currentShow !== DEFAULT_NAME && showPlaylists.length === 1 && showPlaylists[0].songs.length > 0 && (
              <View style={styles.currentShowHeader}>
                <Text style={styles.currentShowTitle}>{currentShow}</Text>
                <Text style={styles.currentShowSubtitle}>Now Playing</Text>
              </View>
            )}

            {loading ? (
              <View style={styles.loadingContainer}>
                <ActivityIndicator size="large" color="#FFFFFF" />
                <Text style={styles.loadingText}>Loading playlist...</Text>
              </View>
            ) : error ? (
              <View style={styles.errorContainer}>
                <Text style={styles.errorText}>{error}</Text>
                <TouchableOpacity onPress={handleRefresh} style={styles.retryButton}>
                  <Text style={styles.retryButtonText}>Retry</Text>
                </TouchableOpacity>
              </View>
            ) : !currentShow || currentShow === DEFAULT_NAME ? (
              <View style={styles.emptyContainer}>
                <Text style={styles.emptyText}>No playlists found</Text>
              </View>
            ) : showPlaylists.length > 0 && (showPlaylists[0].songs.length > 0 || showPlaylists.length > 1) ? (
              <>
                {renderPlaylistContent()}
              </>
            ) : (
              <View style={styles.emptyContainer}>
                <Text style={styles.emptyText}>No playlist found for {currentShow}</Text>
              </View>
            )}
            
            {/* Bottom padding for gesture area */}
            <View style={styles.bottomPadding} />
          </ScrollView>
    </>
  );
}
const styles = StyleSheet.create({
  overlay: {
    position: 'absolute',
    top: 0,
    left: 0,
    right: 0,
    bottom: 0,
    backgroundColor: '#000000',
    zIndex: 998,
  },
  handle: {
    width: 40,
    height: 4,
    backgroundColor: '#666',
    borderRadius: 2,
    alignSelf: 'center',
    marginTop: 8,
    marginBottom: 8,
  },
  headerTitle: {
    fontSize: 20,
    fontWeight: '600',
    color: '#FFFFFF',
  },
  headerActions: {
    flexDirection: 'row',
    alignItems: 'center',
    gap: 12,
  },
  refreshButton: {
    padding: 8,
  },
  refreshButtonText: {
    fontSize: 20,
    color: WMBR_GREEN,
  },
  dragHint: {
    fontSize: 16,
    color: '#888',
    fontWeight: 'bold',
  },
  scrollView: {
    flex: 1,
    backgroundColor: '#1a1a1a',
  },
  showGroup: {
    marginBottom: 20,
  },
  stickyHeader: {
    backgroundColor: '#2a2a2a',
    paddingHorizontal: 20,
    paddingVertical: 12,
    flexDirection: 'row',
    justifyContent: 'space-between',
    alignItems: 'center',
    borderBottomWidth: 1,
    borderBottomColor: '#333',
    shadowColor: '#000',
    shadowOffset: {
      width: 0,
      height: 2,
    },
    shadowOpacity: 0.25,
    shadowRadius: 3.84,
    elevation: 5,
  },
  showTitle: {
    fontSize: 16,
    fontWeight: '600',
    color: WMBR_GREEN,
    flex: 1,
  },
  headerRight: {
    flexDirection: 'row',
    alignItems: 'center',
    gap: 8,
  },
  songCount: {
    fontSize: 12,
    color: '#888',
  },
  chevron: {
    fontSize: 16,
    color: '#888',
    fontWeight: 'bold',
  },
  songItem: {
    flexDirection: 'row',
    paddingHorizontal: 20,
    paddingVertical: 12,
    borderBottomWidth: 1,
    borderBottomColor: '#333',
    alignItems: 'center',
  },
  songInfo: {
    flex: 1,
    marginRight: 12,
  },
  songTitle: {
    fontSize: 16,
    fontWeight: '500',
    color: '#FFFFFF',
    marginBottom: 4,
  },
  songArtist: {
    fontSize: 14,
    color: '#CCCCCC',
    marginBottom: 2,
  },
  songAlbum: {
    fontSize: 12,
    color: '#888',
    marginBottom: 4,
  },
  playedTime: {
    fontSize: 11,
    color: '#666',
  },
  previewButton: {
    width: 40,
    height: 40,
    borderRadius: 20,
    backgroundColor: WMBR_GREEN,
    justifyContent: 'center',
    alignItems: 'center',
    position: 'relative',
  },
  previewButtonContent: {
    width: '100%',
    height: '100%',
    justifyContent: 'center',
    alignItems: 'center',
  },
  progressContainer: {
    position: 'absolute',
    top: 0,
    left: 0,
    width: 40,
    height: 40,
    justifyContent: 'center',
    alignItems: 'center',
  },
  iconContainer: {
    justifyContent: 'center',
    alignItems: 'center',
  },
  previewButtonText: {
    color: '#FFFFFF',
    fontSize: 18,
    fontWeight: 'bold',
  },
  pauseIcon: {
    flexDirection: 'row',
    alignItems: 'center',
    gap: 2,
  },
  pauseLine: {
    width: 2,
    height: 12,
    backgroundColor: '#FFFFFF',
    borderRadius: 1,
  },
  loadingContainer: {
    flex: 1,
    justifyContent: 'center',
    alignItems: 'center',
    paddingVertical: 60,
  },
  loadingText: {
    color: '#888',
    marginTop: 16,
    fontSize: 16,
  },
  errorContainer: {
    flex: 1,
    justifyContent: 'center',
    alignItems: 'center',
    paddingVertical: 60,
    paddingHorizontal: 20,
  },
  errorText: {
    color: '#FF4444',
    textAlign: 'center',
    fontSize: 16,
    marginBottom: 20,
  },
  retryButton: {
    backgroundColor: WMBR_GREEN,
    paddingHorizontal: 20,
    paddingVertical: 10,
    borderRadius: 8,
  },
  retryButtonText: {
    color: '#FFFFFF',
    fontWeight: '600',
  },
  emptyContainer: {
    flex: 1,
    justifyContent: 'center',
    alignItems: 'center',
    paddingVertical: 60,
  },
  emptyText: {
    color: '#888',
    fontSize: 16,
    textAlign: 'center',
  },
  bottomPadding: {
    height: 100,
  },
  currentShowHeader: {
    backgroundColor: '#2a2a2a',
    paddingHorizontal: 20,
    paddingVertical: 16,
    borderBottomWidth: 1,
    borderBottomColor: '#333',
  },
  currentShowTitle: {
    fontSize: 18,
    fontWeight: '600',
    color: WMBR_GREEN,
    marginBottom: 4,
  },
  currentShowSubtitle: {
    fontSize: 14,
    color: '#888',
  },
  showHeader: {
    backgroundColor: '#2a2a2a',
    paddingHorizontal: 20,
    paddingVertical: 12,
    borderBottomWidth: 1,
    borderBottomColor: '#333',
    marginBottom: 0,
  },
  showHeaderTitle: {
    fontSize: 16,
    fontWeight: '600',
    color: WMBR_GREEN,
    marginBottom: 2,
  },
  showHeaderSubtitle: {
    fontSize: 12,
    color: '#888',
  },
  loadingMoreContainer: {
    paddingVertical: 20,
    alignItems: 'center',
    justifyContent: 'center',
  },
  loadingMoreText: {
    color: '#888',
    fontSize: 14,
    marginTop: 8,
  },
  emptyShowContainer: {
    paddingVertical: 30,
    paddingHorizontal: 20,
    alignItems: 'center',
    justifyContent: 'center',
  },
  emptyShowText: {
    color: '#666',
    fontSize: 14,
    textAlign: 'center',
    fontStyle: 'italic',
  },
  endOfDayContainer: {
    paddingVertical: 40,
    paddingHorizontal: 20,
    alignItems: 'center',
    justifyContent: 'center',
    backgroundColor: '#333',
    marginHorizontal: 20,
    marginVertical: 10,
    borderRadius: 12,
    borderWidth: 1,
    borderColor: '#444',
  },
  endOfDayText: {
    color: '#CCCCCC',
    fontSize: 16,
    textAlign: 'center',
    marginBottom: 16,
    fontWeight: '500',
  },
  scheduleButton: {
    backgroundColor: WMBR_GREEN,
    paddingHorizontal: 20,
    paddingVertical: 12,
    borderRadius: 8,
    shadowColor: WMBR_GREEN,
    shadowOffset: {
      width: 0,
      height: 2,
    },
    shadowOpacity: 0.25,
    shadowRadius: 3.84,
    elevation: 5,
  },
  scheduleButtonText: {
    color: '#FFFFFF',
    fontSize: 14,
    fontWeight: '600',
    textAlign: 'center',
  },
});<|MERGE_RESOLUTION|>--- conflicted
+++ resolved
@@ -83,31 +83,8 @@
   return unsubscribe;
 }, [recentlyPlayedService]);
 
-<<<<<<< HEAD
-  const parsePlaylistTimestamp = (timeStr: string): Date => {
-    try {
-      // Format: YYYY/MM/DD HH:MM:SS
-      const [datePart, timePart] = timeStr.split(' ');
-      
-      if (!datePart || !timePart) {
-        return new Date();
-      }
-      
-      const [year, month, day] = datePart.split('/').map(Number);
-      const [hour, minute, second] = timePart.split(':').map(Number);
-      
-      return new Date(year, month - 1, day, hour, minute, second);
-    } catch (parseError) {
-      return new Date();
-    }
-  };
-
-  // Takes date as a string in YYYY-MM-DD format
   const fetchShowPlaylist = useCallback(async (showName: string, date: Date): Promise<ProcessedSong[]> => {
     const dateStr = getDateISO(date);
-=======
-  const fetchShowPlaylist = useCallback(async (showName: string, date: string): Promise<ProcessedSong[]> => {
->>>>>>> ed4ddece
     const encodedShowName = encodeURIComponent(showName);
     const url = `https://wmbr.alexandersimoes.com/get_playlist?show_name=${encodedShowName}&date=${dateStr}`;
     
