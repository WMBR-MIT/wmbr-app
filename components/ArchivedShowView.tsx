import React, { useCallback, useState, useEffect } from 'react';
import {
  View,
  Text,
  TouchableOpacity,
  StyleSheet,
  Dimensions,
  ScrollView,
  SafeAreaView,
  StatusBar,
  ActivityIndicator,
  Alert,
  BackHandler,
} from 'react-native';
import Icon from 'react-native-vector-icons/Ionicons';
import LinearGradient from 'react-native-linear-gradient';
import { debugError } from '../utils/Debug';
import Animated, {
  useSharedValue,
  useAnimatedStyle,
  withSpring,
  runOnJS,
} from 'react-native-reanimated';
import { Gesture, GestureDetector } from 'react-native-gesture-handler';
import TrackPlayer, { useProgress, usePlaybackState, State } from 'react-native-track-player';
import { Show, Archive } from '../types/RecentlyPlayed';
import { PlaylistResponse, PlaylistSong } from '../types/Playlist';
import { PlaylistService } from '../services/PlaylistService';
import { ArchiveService } from '../services/ArchiveService';
<<<<<<< HEAD
import { getWMBRLogoSVG } from '../utils/WMBRLogo';
import { formatDate, secondsToTime, formatTime } from '../utils/DateTime';
import { COLORS } from '../utils/Colors';
=======
import { secondsToTime, formatTime } from '../utils/DateTime';
>>>>>>> 75b554fc
import { generateDarkGradientColors, generateGradientColors } from '../utils/GradientColors';
import { ShowImage } from './ShowImage';

const { height } = Dimensions.get('window');

interface ArchivedShowViewProps {
  show: Show;
  archive: Archive;
  isVisible: boolean;
  onClose: () => void;
}

export default function ArchivedShowView({ show, archive, isVisible, onClose }: ArchivedShowViewProps) {
  const translateY = useSharedValue(height);
  const opacity = useSharedValue(0);
  const progress = useProgress();
  const playbackState = usePlaybackState();
  
  const [playlist, setPlaylist] = useState<PlaylistResponse | null>(null);
  const [loading, setLoading] = useState(true);
  const [error, setError] = useState<string | null>(null);
  const [isArchivePlaying, setIsArchivePlaying] = useState(false);
  const [isDragging, setIsDragging] = useState(false);
  const [scrubPosition, setScrubPosition] = useState(0);
  const [dragPercentage, setDragPercentage] = useState(0);
  
  // Shared values for gesture handling
  const progressBarWidth = useSharedValue(0);
  const dragPosition = useSharedValue(0);
  
  const playlistService = PlaylistService.getInstance();
  const archiveService = ArchiveService.getInstance();

  const fetchPlaylist = async () => {
    setLoading(true);
    setError(null);
    
    try {
      const playlistData = await playlistService.fetchPlaylist(show.name, archive.date);
      setPlaylist(playlistData);
    } catch (err) {
      debugError('Error fetching playlist:', err);
      setError('Failed to load playlist. Please try again.');
    } finally {
      setLoading(false);
    }
  };

  useEffect(() => {
    const fp = async () => {
      setLoading(true);
      setError(null);
      
      try {
        const playlistData = await playlistService.fetchPlaylist(show.name, archive.date);
        setPlaylist(playlistData);
      } catch (err) {
        debugError('Error fetching playlist:', err);
        setError('Failed to load playlist. Please try again.');
      } finally {
        setLoading(false);
      }
    };
    if (isVisible) {
      translateY.value = withSpring(0);
      opacity.value = withSpring(1);
      fp();
    } else {
      translateY.value = withSpring(height);
      opacity.value = withSpring(0);
    }
  }, [isVisible, opacity, translateY, archive.date, playlistService, show.name]);

  useEffect(() => {
    if (!isVisible) return;

    const onBackPress = () => {
      try {
        onClose();
      } catch (e) {
        debugError('Error during back handler onClose:', e);
      }
      return true;
    };

    const sub = BackHandler.addEventListener('hardwareBackPress', onBackPress);
    return () => {
      sub.remove();
    };
  }, [isVisible, onClose]);

  useEffect(() => {
    // Subscribe to archive service state changes
    const unsubscribe = archiveService.subscribe((state) => {
      const isCurrentArchivePlaying = state.isPlayingArchive && 
        state.currentArchive?.url === archive.url;
      setIsArchivePlaying(isCurrentArchivePlaying);
    });

    return unsubscribe;
  }, [archive.url, archiveService]);

  const animatedStyle = useAnimatedStyle(() => ({
    transform: [{ translateY: translateY.value }],
    opacity: opacity.value,
  }));

  // Calculate current progress percentage
  const getCurrentPercentage = useCallback(() => {
    if (isDragging) {
      // During dragging, clamp the visual percentage but allow the user to keep dragging
      return Math.min(Math.max(dragPercentage, 0), 100);
    }
    if (progress.duration > 0) {
      return Math.min(Math.max((progress.position / progress.duration) * 100, 0), 100);
    }
    return 0;
  }, [dragPercentage, isDragging, progress.duration, progress.position]);

  const [gradientStart] = generateGradientColors(show.name);
  const [darkGradientStart, darkGradientEnd] = generateDarkGradientColors(show.name);

  const updateScrubPosition = (position: number, percentage: number) => {
    setScrubPosition(position);
    setDragPercentage(percentage);
  };

  const seekToPosition = async (position: number) => {
    try {
      // Clamp position to avoid seeking to exact beginning or end
      const clampedPosition = Math.max(0.1, Math.min(position, progress.duration - 0.1));
      await TrackPlayer.seekTo(clampedPosition);
    } catch (e) {
      debugError('Error seeking:', e);
    }
  };

  const panGesture = Gesture.Pan()
    .onStart((event) => {
      runOnJS(setIsDragging)(true);
      // Set initial drag position to the touch point - allow full range
      dragPosition.value = event.x;
    })
    .onUpdate((event) => {
      // Allow dragging to full range without clamping during drag
      dragPosition.value = event.x;
      
      if (progressBarWidth.value > 0) {
        // Clamp only for visual display and position calculation
        const clampedX = Math.max(0, Math.min(event.x, progressBarWidth.value));
        const percentage = (clampedX / progressBarWidth.value) * 100;
        const newPosition = (clampedX / progressBarWidth.value) * progress.duration;
        runOnJS(updateScrubPosition)(newPosition, percentage);
      }
    })
    .onEnd(() => {
      if (progressBarWidth.value > 0) {
        // Clamp the final position for seeking
        const clampedX = Math.max(0, Math.min(dragPosition.value, progressBarWidth.value));
        const percentage = clampedX / progressBarWidth.value;
        const newPosition = percentage * progress.duration;
        runOnJS(seekToPosition)(newPosition);
      }
      runOnJS(setIsDragging)(false);
    });

  const handlePlayPause = async () => {
    try {
      if (isArchivePlaying && playbackState?.state === State.Playing) {
        // Pause the current archive
        await TrackPlayer.pause();
      } else if (isArchivePlaying && playbackState?.state === State.Paused) {
        // Resume the current archive
        await TrackPlayer.play();
      } else {
        // Start playing this archive
        await archiveService.playArchive(archive, show);
        setIsArchivePlaying(true);
      }
      // Don't close the view - keep user on same screen
    } catch (e) {
      debugError('Error with play/pause:', e);
      Alert.alert('Error', 'Failed to play archive. Please try again.');
    }
  };

  return (
    <Animated.View style={[styles.container, animatedStyle]}>
      <StatusBar barStyle="light-content" backgroundColor={gradientStart} />
      
      <LinearGradient
        colors={[darkGradientStart, darkGradientEnd, '#000000']}
        locations={[0, 0.3, 1]}
        style={styles.gradient}
      >
        <SafeAreaView style={styles.safeArea}>
          {/* Header */}
          <View style={styles.header}>
            <TouchableOpacity onPress={onClose} style={styles.backButton}>
              <Text style={styles.backButtonText}>←</Text>
              <Text style={styles.headerTitle}>Show Details</Text>
            </TouchableOpacity>
          </View>

          <ScrollView style={styles.scrollView} showsVerticalScrollIndicator={false}>
            <ShowImage showName={show.name} archiveDate={archive.date} />

            {/* Play/Pause Button */}
            <View style={styles.playSection}>
              <TouchableOpacity
                style={styles.playButton}
                onPress={handlePlayPause}
                activeOpacity={0.8}
              >
                {isArchivePlaying && playbackState?.state === State.Playing ? (
                  <Icon name="pause-circle" size={64} color="#FFFFFF" />
                ) : (
                  <Icon name="play-circle" size={64} color="#FFFFFF" />
                )}
              </TouchableOpacity>
            </View>

            {/* Progress Bar - Only show when this archive is playing */}
            {isArchivePlaying && progress.duration > 0 && (
              <View style={styles.progressSection}>
                <View style={styles.progressContainer}>
                  <GestureDetector gesture={panGesture}>
                    <Animated.View style={styles.progressTouchArea}>
                      <View 
                        style={styles.progressBar}
                        onLayout={(event) => {
                          progressBarWidth.value = event.nativeEvent.layout.width;
                        }}
                      >
                        <View 
                          style={[
                            styles.progressFill, 
                            { width: `${getCurrentPercentage()}%` }
                          ]} 
                        />
                        <View 
                          style={[
                            styles.progressDot, 
                            { left: `${getCurrentPercentage()}%` }
                          ]} 
                        />
                      </View>
                    </Animated.View>
                  </GestureDetector>
                  <View style={styles.timeContainer}>
                    <Text style={styles.timeText}>
                      {secondsToTime(isDragging ? scrubPosition : progress.position)}
                    </Text>
                    <Text style={styles.timeText}>{secondsToTime(progress.duration)}</Text>
                  </View>
                </View>
              </View>
            )}

            {/* Playlist Section */}
            <View style={styles.playlistSection}>
              <Text style={styles.sectionTitle}>Playlist</Text>
              
              {loading ? (
                <View style={styles.loadingContainer}>
                  <ActivityIndicator size="large" color="#FFFFFF" />
                  <Text style={styles.loadingText}>Loading playlist...</Text>
                </View>
              ) : error ? (
                <View style={styles.errorContainer}>
                  <Text style={styles.errorText}>{error}</Text>
                  <TouchableOpacity onPress={fetchPlaylist} style={styles.retryButton}>
                    <Text style={styles.retryButtonText}>Retry</Text>
                  </TouchableOpacity>
                </View>
              ) : playlist && playlist.songs ? (
                playlist.songs.map((song: PlaylistSong, index: number) => (
                  <View key={index} style={styles.songItem}>
                    <View style={styles.songInfo}>
                      <Text style={styles.songTitle} numberOfLines={1}>
                        {song.song}
                      </Text>
                      <Text style={styles.songArtist} numberOfLines={1}>
                        {song.artist}
                      </Text>
                      {song.album && (
                        <Text style={styles.songAlbum} numberOfLines={1}>
                          {song.album}
                        </Text>
                      )}
                    </View>
                    <Text style={styles.songTime}>
                      {formatTime(song.time)}
                    </Text>
                  </View>
                ))
              ) : (
                <View style={styles.emptyContainer}>
                  <Text style={styles.emptyText}>No playlist available</Text>
                </View>
              )}
            </View>

            <View style={styles.bottomPadding} />
          </ScrollView>
        </SafeAreaView>
      </LinearGradient>
    </Animated.View>
  );
}

const styles = StyleSheet.create({
  container: {
    position: 'absolute',
    top: 0,
    left: 0,
    right: 0,
    bottom: 0,
    zIndex: 1001,
  },
  gradient: {
    flex: 1,
  },
  safeArea: {
    flex: 1,
  },
  header: {
    flexDirection: 'row',
    alignItems: 'flex-start',
    paddingHorizontal: 16,
    paddingTop: 10,
    paddingBottom: 10,
  },
  backButton: {
    flexDirection: 'row',
    alignItems: 'center',
    flex: 1,
    paddingTop:20,
  },
  backButtonText: {
    color: '#FFFFFF',
    fontSize: 24,
    fontWeight: 'bold',
  },
  headerTitle: {
    color: COLORS.TEXT.PRIMARY,
    fontSize: 16,
    fontWeight: '600',
    marginLeft: 8,
  },
  scrollView: {
    flex: 1,
  },
<<<<<<< HEAD
  albumSection: {
    alignItems: 'center',
    paddingVertical: 30,
  },
  albumCover: {
    width: ALBUM_SIZE,
    height: ALBUM_SIZE,
    borderRadius: 8,
    shadowColor: '#000',
    shadowOffset: { width: 0, height: 8 },
    shadowOpacity: 0.3,
    shadowRadius: 16,
    elevation: 16,
  },
  albumGradient: {
    width: '100%',
    height: '100%',
    borderRadius: 8,
    justifyContent: 'center',
    alignItems: 'stretch',
    padding: 0,
  },
  albumContent: {
    flex: 1,
    justifyContent: 'space-between',
    paddingVertical: 20,
    paddingHorizontal: 0,
  },
  albumLogoContainer: {
    alignItems: 'center',
  },
  albumTextContainer: {
    alignItems: 'flex-start',
    flex: 1,
    justifyContent: 'flex-end',
    paddingLeft: 20,
  },
  albumShowName: {
    color: COLORS.TEXT.PRIMARY,
    fontSize: 22,
    fontWeight: 'bold',
    textAlign: 'left',
    textShadowColor: 'rgba(0, 0, 0, 0.3)',
    textShadowOffset: { width: 1, height: 1 },
    textShadowRadius: 3,
    marginBottom: 4,
  },
  albumArchiveLabel: {
    color: COLORS.TEXT.PRIMARY,
    fontSize: 12,
    fontWeight: '600',
    letterSpacing: 1,
    opacity: 0.8,
    textShadowColor: 'rgba(0, 0, 0, 0.3)',
    textShadowOffset: { width: 1, height: 1 },
    textShadowRadius: 3,
    marginBottom: 4,
  },
  albumDate: {
    color: COLORS.TEXT.PRIMARY,
    fontSize: 14,
    opacity: 0.8,
    textShadowColor: 'rgba(0, 0, 0, 0.3)',
    textShadowOffset: { width: 1, height: 1 },
    textShadowRadius: 3,
    textAlign: 'left',
  },
=======
>>>>>>> 75b554fc
  playSection: {
    alignItems: 'center',
    paddingVertical: 20,
  },
  playButton: {
    padding: 16,
  },
  playlistSection: {
    paddingHorizontal: 20,
    paddingTop: 20,
  },
  sectionTitle: {
    color: COLORS.TEXT.PRIMARY,
    fontSize: 20,
    fontWeight: 'bold',
    marginBottom: 16,
  },
  songItem: {
    flexDirection: 'row',
    alignItems: 'center',
    justifyContent: 'space-between',
    paddingVertical: 12,
    paddingHorizontal: 16,
    marginBottom: 8,
    backgroundColor: 'rgba(255, 255, 255, 0.1)',
    borderRadius: 8,
  },
  songInfo: {
    flex: 1,
    marginRight: 12,
  },
  songTitle: {
    color: COLORS.TEXT.PRIMARY,
    fontSize: 16,
    fontWeight: '500',
    marginBottom: 4,
  },
  songArtist: {
    color: COLORS.TEXT.SECONDARY,
    fontSize: 14,
    marginBottom: 2,
  },
  songAlbum: {
    color: COLORS.TEXT.TERTIARY,
    fontSize: 12,
  },
  songTime: {
    color: COLORS.TEXT.TERTIARY,
    fontSize: 12,
    fontWeight: '500',
  },
  loadingContainer: {
    alignItems: 'center',
    paddingVertical: 40,
  },
  loadingText: {
    color: COLORS.TEXT.TERTIARY,
    marginTop: 16,
    fontSize: 16,
  },
  errorContainer: {
    alignItems: 'center',
    paddingVertical: 40,
  },
  errorText: {
    color: COLORS.TEXT.ERROR,
    textAlign: 'center',
    fontSize: 16,
    marginBottom: 20,
  },
  retryButton: {
    backgroundColor: '#FF4444',
    paddingHorizontal: 20,
    paddingVertical: 10,
    borderRadius: 8,
  },
  retryButtonText: {
    color: '#FFFFFF',
    fontWeight: '600',
  },
  emptyContainer: {
    alignItems: 'center',
    paddingVertical: 40,
  },
  emptyText: {
    color: COLORS.TEXT.TERTIARY,
    fontSize: 16,
  },
  bottomPadding: {
    height: 100,
  },
  progressSection: {
    paddingHorizontal: 20,
    paddingVertical: 16,
    alignItems: 'center',
  },
  progressContainer: {
    width: '100%',
    maxWidth: 300,
  },
  progressTouchArea: {
    paddingVertical: 12,
    paddingHorizontal: 4,
    marginBottom: 12,
  },
  progressBar: {
    height: 4,
    backgroundColor: 'rgba(255, 255, 255, 0.3)',
    borderRadius: 2,
    position: 'relative',
  },
  progressFill: {
    height: '100%',
    backgroundColor: '#FFFFFF',
    borderRadius: 2,
    minWidth: 2,
  },
  progressDot: {
    position: 'absolute',
    top: -4,
    width: 12,
    height: 12,
    backgroundColor: '#FFFFFF',
    borderRadius: 6,
    marginLeft: -6,
    shadowColor: '#000',
    shadowOffset: { width: 0, height: 2 },
    shadowOpacity: 0.3,
    shadowRadius: 4,
    elevation: 4,
  },
  timeContainer: {
    flexDirection: 'row',
    justifyContent: 'space-between',
    alignItems: 'center',
  },
  timeText: {
    color: COLORS.TEXT.SECONDARY,
    fontSize: 12,
    fontWeight: '500',
  },
});<|MERGE_RESOLUTION|>--- conflicted
+++ resolved
@@ -27,13 +27,8 @@
 import { PlaylistResponse, PlaylistSong } from '../types/Playlist';
 import { PlaylistService } from '../services/PlaylistService';
 import { ArchiveService } from '../services/ArchiveService';
-<<<<<<< HEAD
-import { getWMBRLogoSVG } from '../utils/WMBRLogo';
-import { formatDate, secondsToTime, formatTime } from '../utils/DateTime';
+import { secondsToTime, formatTime } from '../utils/DateTime';
 import { COLORS } from '../utils/Colors';
-=======
-import { secondsToTime, formatTime } from '../utils/DateTime';
->>>>>>> 75b554fc
 import { generateDarkGradientColors, generateGradientColors } from '../utils/GradientColors';
 import { ShowImage } from './ShowImage';
 
@@ -387,76 +382,6 @@
   scrollView: {
     flex: 1,
   },
-<<<<<<< HEAD
-  albumSection: {
-    alignItems: 'center',
-    paddingVertical: 30,
-  },
-  albumCover: {
-    width: ALBUM_SIZE,
-    height: ALBUM_SIZE,
-    borderRadius: 8,
-    shadowColor: '#000',
-    shadowOffset: { width: 0, height: 8 },
-    shadowOpacity: 0.3,
-    shadowRadius: 16,
-    elevation: 16,
-  },
-  albumGradient: {
-    width: '100%',
-    height: '100%',
-    borderRadius: 8,
-    justifyContent: 'center',
-    alignItems: 'stretch',
-    padding: 0,
-  },
-  albumContent: {
-    flex: 1,
-    justifyContent: 'space-between',
-    paddingVertical: 20,
-    paddingHorizontal: 0,
-  },
-  albumLogoContainer: {
-    alignItems: 'center',
-  },
-  albumTextContainer: {
-    alignItems: 'flex-start',
-    flex: 1,
-    justifyContent: 'flex-end',
-    paddingLeft: 20,
-  },
-  albumShowName: {
-    color: COLORS.TEXT.PRIMARY,
-    fontSize: 22,
-    fontWeight: 'bold',
-    textAlign: 'left',
-    textShadowColor: 'rgba(0, 0, 0, 0.3)',
-    textShadowOffset: { width: 1, height: 1 },
-    textShadowRadius: 3,
-    marginBottom: 4,
-  },
-  albumArchiveLabel: {
-    color: COLORS.TEXT.PRIMARY,
-    fontSize: 12,
-    fontWeight: '600',
-    letterSpacing: 1,
-    opacity: 0.8,
-    textShadowColor: 'rgba(0, 0, 0, 0.3)',
-    textShadowOffset: { width: 1, height: 1 },
-    textShadowRadius: 3,
-    marginBottom: 4,
-  },
-  albumDate: {
-    color: COLORS.TEXT.PRIMARY,
-    fontSize: 14,
-    opacity: 0.8,
-    textShadowColor: 'rgba(0, 0, 0, 0.3)',
-    textShadowOffset: { width: 1, height: 1 },
-    textShadowRadius: 3,
-    textAlign: 'left',
-  },
-=======
->>>>>>> 75b554fc
   playSection: {
     alignItems: 'center',
     paddingVertical: 20,
