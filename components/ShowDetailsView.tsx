--- conflicted
+++ resolved
@@ -29,11 +29,8 @@
 import { Gesture, GestureDetector } from 'react-native-gesture-handler';
 import ArchivedShowView from './ArchivedShowView';
 import { getWMBRLogoSVG } from '../utils/WMBRLogo';
-<<<<<<< HEAD
 import { formatDate, getDurationFromSize, formatShowTime, secondsToTime } from '../utils/DateTime';
-=======
 import { generateDarkGradientColors, generateGradientColors } from '../utils/Colors';
->>>>>>> ec0ebea5
 
 const { width, height } = Dimensions.get('window');
 const ALBUM_SIZE = width * 0.6;
