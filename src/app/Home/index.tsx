import React, { useEffect, useState, useMemo, useCallback } from 'react';
import { debugError } from '@utils/Debug';
import {
  View,
  Text,
  TouchableOpacity,
  StyleSheet,
  StatusBar,
} from 'react-native';
import {
  SafeAreaView,
  useSafeAreaInsets,
} from 'react-native-safe-area-context';
import TrackPlayer, {
  State,
  usePlaybackState,
} from 'react-native-track-player';
import LinearGradient from 'react-native-linear-gradient';
import { GestureHandlerRootView } from 'react-native-gesture-handler';
import { SvgXml } from 'react-native-svg';
import PlayButton from './PlayButton';
import SplashScreen from './SplashScreen';
import MetadataService, { ShowInfo, Song } from '@services/MetadataService';
import { RecentlyPlayedService } from '@services/RecentlyPlayedService';
import { ArchiveService, ArchivePlaybackState } from '@services/ArchiveService';
import { AudioPreviewService } from '@services/AudioPreviewService';
import { getWMBRLogoSVG } from '@utils/WMBRLogo';
import { NavigationProp, useNavigation } from '@react-navigation/native';
<<<<<<< HEAD
import { WmbrRouteName } from '../../types/Navigation';
import { DEFAULT_NAME } from '../../types/Playlist';
import { COLORS, CORE_COLORS } from '../../utils/Colors';
import { formatArchiveDate } from '../../utils/DateTime';
import { liveCapabilities } from '../../utils/TrackPlayerUtils';
=======
import { WmbrRouteName } from '@customTypes/Navigation';
import { DEFAULT_NAME } from '@customTypes/Playlist';
import { COLORS, CORE_COLORS } from '@utils/Colors';
import { formatArchiveDate } from '@utils/DateTime';
>>>>>>> 64f8e87c

import HomeNowPlaying from './HomeNowPlaying';

const streamUrl = 'https://wmbr.org:8002/hi';

export default function HomeScreen() {
  const playbackState = usePlaybackState();
  const insets = useSafeAreaInsets();
  const [currentShow, setCurrentShow] = useState(DEFAULT_NAME);
  const [, setSongHistory] = useState<Song[]>([]);
  const [hosts, setHosts] = useState<string | undefined>();
  const [showDescription, setShowDescription] = useState<string | undefined>();
  const [showSplash, setShowSplash] = useState(true);
  const [isPlayerInitialized, setIsPlayerInitialized] = useState(false);
  const [showInfo, setShowInfo] = useState<ShowInfo>();
  const [archiveState, setArchiveState] = useState<ArchivePlaybackState>({
    isPlayingArchive: false,
    currentArchive: null,
    currentShow: null,
    liveStreamUrl: streamUrl,
  });

  const isPlaying = playbackState?.state === State.Playing;

  const navigation =
    useNavigation<NavigationProp<Record<WmbrRouteName, object | undefined>>>();

  const bottomSpacerStyle = useMemo(
    () => ({ height: Math.max(insets.bottom + 56, 56) }),
    [insets.bottom],
  );

  const setupPlayer = useCallback(async () => {
    try {
      // If the player already exists, mark it initialized and skip setup
      try {
        await TrackPlayer.getPlaybackState();
        setIsPlayerInitialized(true);
        return;
      } catch (e) {
        // not initialized yet, proceed
      }

      await TrackPlayer.setupPlayer();

      await TrackPlayer.updateOptions({
        capabilities: liveCapabilities,
      });

      await TrackPlayer.add({
        id: 'wmbr-stream',
        url: streamUrl,
        title: DEFAULT_NAME,
        artist: 'Live Radio',
        artwork: require('../../../assets/cover.png'),
      });

      setIsPlayerInitialized(true);
    } catch (error) {
      debugError('Error setting up player:', error);
    }
  }, []);

  useEffect(() => {
    setupPlayer();

    const metadataService = MetadataService.getInstance();

    const unsubscribeMetadata = metadataService.subscribe((data: ShowInfo) => {
      setShowInfo(data);
      setCurrentShow(data.showTitle);
      setHosts(data.hosts);
      setShowDescription(data.description);

      try {
        RecentlyPlayedService.getInstance().setCurrentShow(data.showTitle);
      } catch (e) {
        debugError('current show update failed:', e);
      }
    });

    const unsubscribeSongs = metadataService.subscribeSongHistory(
      (songs: Song[]) => {
        setSongHistory(songs);
      },
    );

    metadataService.startPolling(15000);

    // Subscribe to archive service
    const unsubscribeArchive =
      ArchiveService.getInstance().subscribe(setArchiveState);

    return () => {
      MetadataService.getInstance().stopPolling();
      unsubscribeMetadata();
      unsubscribeSongs();
      unsubscribeArchive();
    };
  }, [setupPlayer]);

  // Separate useEffect for updating track metadata when show changes
  useEffect(() => {
    const updateLiveTrackMetadata = async () => {
      if (!isPlayerInitialized) {
        return; // Don't try to update metadata if player isn't initialized yet
      }

      try {
        // Only update if we're not playing an archive
        if (!archiveState.isPlayingArchive) {
          await TrackPlayer.updateMetadataForTrack(0, {
            title: DEFAULT_NAME,
            artist: currentShow || 'Live Radio',
          });
        }
      } catch (error) {
        debugError('Error updating track metadata:', error);
      }
    };

    updateLiveTrackMetadata();
  }, [currentShow, archiveState.isPlayingArchive, isPlayerInitialized]);

  const togglePlayback = useCallback(async () => {
    if (!isPlayerInitialized) {
      debugError('Player not initialized yet, cannot toggle playback');
      return;
    }

    try {
      const audioPreviewService = AudioPreviewService.getInstance();
      const previewState = audioPreviewService.getCurrentState();

      if (isPlaying) {
        if (archiveState.isPlayingArchive) {
          await TrackPlayer.pause();
        } else {
          await TrackPlayer.stop();
        }
      } else {
        if (previewState.url !== null) {
          await audioPreviewService.stop();
          const queue = await TrackPlayer.getQueue();
          const hasLiveStream = queue.some(track => track.id === 'wmbr-stream');
          if (!hasLiveStream) {
            await TrackPlayer.add({
              id: 'wmbr-stream',
              url: streamUrl,
              title: DEFAULT_NAME,
              artist: currentShow || 'Live Radio',
              artwork: require('../../../assets/cover.png'),
            });
          }
        }
        await TrackPlayer.play();
      }
    } catch (error) {
      debugError('Error toggling playback:', error);
    }
  }, [
    archiveState.isPlayingArchive,
    currentShow,
    isPlayerInitialized,
    isPlaying,
  ]);

  const handleSplashEnd = () => setShowSplash(false);

  const handleSwitchToLive = useCallback(async () => {
    try {
      await ArchiveService.getInstance().switchToLive(currentShow);
    } catch (e) {
      debugError('Error switching to live:', e);
    }
  }, [currentShow]);

  const handleOpenShowDetails = useCallback(() => {
    const show = archiveState.currentShow;
    if (!show) return;

    // Navigate to Schedule tab with complete stack state
    navigation.navigate('Schedule' as WmbrRouteName, {
      // Specify the complete stack path
      state: {
        routes: [
          { name: 'ScheduleMain' },
          { name: 'ShowDetails', params: { show } },
          {
            name: 'ArchivedShowView',
            params: { show, archive: archiveState.currentArchive },
          },
        ],
      },
    });
  }, [archiveState.currentShow, archiveState.currentArchive, navigation]);

  if (showSplash) return <SplashScreen onAnimationEnd={handleSplashEnd} />;

  return (
    <GestureHandlerRootView style={styles.container}>
      <StatusBar
        barStyle="light-content"
        backgroundColor={
          isPlaying ? CORE_COLORS.WMBR_GREEN : COLORS.BACKGROUND.PRIMARY
        }
        translucent={false}
      />
      <LinearGradient
        colors={
          isPlaying
            ? [CORE_COLORS.WMBR_GREEN, '#006B31', CORE_COLORS.WMBR_GREEN]
            : ['#000000', '#1a1a1a', '#000000']
        }
        style={styles.fullScreenGradient}
      >
        <SafeAreaView style={styles.safeContainer}>
          <View style={styles.content}>
            <View style={styles.logoContainer}>
              <SvgXml
                xml={getWMBRLogoSVG(
                  isPlaying ? '#000000' : CORE_COLORS.WMBR_GREEN,
                )}
                width={80}
                height={17}
              />
            </View>
            <View style={styles.showInfo}>
              {archiveState.isPlayingArchive ? (
                <TouchableOpacity
                  onPress={handleOpenShowDetails}
                  activeOpacity={0.7}
                >
                  <Text style={[styles.showTitle, styles.clickableTitle]}>
                    {archiveState.currentShow?.name || 'Archive'}
                  </Text>
                  <Text
                    style={[
                      styles.archiveInfo,
                      isPlaying && styles.archiveInfoActive,
                    ]}
                  >
                    Archive from{' '}
                    {archiveState.currentArchive?.date
                      ? formatArchiveDate(archiveState.currentArchive.date)
                      : ''}
                  </Text>
                </TouchableOpacity>
              ) : (
                <>
                  <Text style={styles.showTitle}>{currentShow}</Text>
                  {hosts && (
                    <Text
                      style={[styles.hosts, isPlaying && styles.hostsActive]}
                    >
                      with {hosts}
                    </Text>
                  )}
                </>
              )}
            </View>
            <PlayButton
              onPress={togglePlayback}
              isPlayerInitialized={isPlayerInitialized}
              isPlayingArchive={archiveState.isPlayingArchive}
            />
            <View style={styles.bottomInfo}>
              {!archiveState.isPlayingArchive && showDescription && (
                <Text
                  style={[
                    styles.showDescription,
                    isPlaying && styles.showDescriptionActive,
                  ]}
                  numberOfLines={3}
                >
                  {showDescription}
                </Text>
              )}
              {archiveState.isPlayingArchive ? (
                <TouchableOpacity
                  style={[
                    styles.liveButton,
                    isPlaying && styles.liveButtonActive,
                  ]}
                  onPress={handleSwitchToLive}
                  activeOpacity={0.7}
                >
                  <Text
                    style={[
                      styles.liveButtonText,
                      isPlaying && styles.liveButtonTextActive,
                    ]}
                  >
                    ← Switch to LIVE
                  </Text>
                </TouchableOpacity>
              ) : (
                <HomeNowPlaying showInfo={showInfo} />
              )}
            </View>
            <View style={bottomSpacerStyle} />
          </View>
        </SafeAreaView>
      </LinearGradient>
    </GestureHandlerRootView>
  );
}

const styles = StyleSheet.create({
  container: { flex: 1, backgroundColor: COLORS.BACKGROUND.PRIMARY },
  fullScreenGradient: { flex: 1 },
  safeContainer: { flex: 1 },
  content: {
    flex: 1,
    justifyContent: 'space-between',
    alignItems: 'center',
    paddingVertical: 60,
  },
  logoContainer: { alignItems: 'center', marginTop: 10, marginBottom: 5 },
  showInfo: { alignItems: 'center', marginTop: 20 },
  showTitle: {
    fontSize: 24,
    fontWeight: '600',
    color: COLORS.TEXT.PRIMARY,
    textAlign: 'center',
    marginBottom: 8,
  },
  clickableTitle: { textDecorationLine: 'underline' },
  archiveInfo: {
    fontSize: 14,
    color: COLORS.TEXT.SECONDARY,
    textAlign: 'center',
    marginBottom: 8,
  },
  archiveInfoActive: { color: COLORS.TEXT.ACTIVE },
  hosts: {
    fontSize: 16,
    color: COLORS.TEXT.SECONDARY,
    textAlign: 'center',
    marginBottom: 8,
  },
  hostsActive: { color: COLORS.TEXT.ACTIVE },
  bottomInfo: { alignItems: 'center', paddingHorizontal: 20, marginTop: 20 },
  showDescription: {
    fontSize: 12,
    color: COLORS.TEXT.SECONDARY,
    textAlign: 'center',
    marginBottom: 12,
    lineHeight: 16,
  },
  showDescriptionActive: { color: '#D0D0D0' },
  liveButton: {
    marginTop: 16,
    paddingHorizontal: 20,
    paddingVertical: 12,
    backgroundColor: 'rgba(255, 68, 68, 0.2)',
    borderRadius: 20,
    borderWidth: 1,
    borderColor: '#FF4444',
  },
  liveButtonActive: {
    backgroundColor: 'rgba(255, 255, 255, 0.2)',
    borderColor: '#FFFFFF',
  },
  liveButtonText: {
    color: '#FF4444',
    fontSize: 14,
    fontWeight: '600',
    textAlign: 'center',
  },
  liveButtonTextActive: { color: '#FFFFFF' },
});<|MERGE_RESOLUTION|>--- conflicted
+++ resolved
@@ -26,18 +26,11 @@
 import { AudioPreviewService } from '@services/AudioPreviewService';
 import { getWMBRLogoSVG } from '@utils/WMBRLogo';
 import { NavigationProp, useNavigation } from '@react-navigation/native';
-<<<<<<< HEAD
-import { WmbrRouteName } from '../../types/Navigation';
-import { DEFAULT_NAME } from '../../types/Playlist';
-import { COLORS, CORE_COLORS } from '../../utils/Colors';
-import { formatArchiveDate } from '../../utils/DateTime';
-import { liveCapabilities } from '../../utils/TrackPlayerUtils';
-=======
 import { WmbrRouteName } from '@customTypes/Navigation';
 import { DEFAULT_NAME } from '@customTypes/Playlist';
 import { COLORS, CORE_COLORS } from '@utils/Colors';
 import { formatArchiveDate } from '@utils/DateTime';
->>>>>>> 64f8e87c
+import { liveCapabilities } from '@utils/TrackPlayerUtils';
 
 import HomeNowPlaying from './HomeNowPlaying';
 
