# WMBR Radio App

A React Native app for streaming WMBR 88.1 FM and browsing show archives, song history, and schedules.

## Features

- **Live Stream**: Listen to WMBR 88.1 FM with live show information
- **Song History**: Browse recently played songs with Apple Music previews
- **Show Archives**: Access and play archived shows
- **Schedule**: View weekly show schedule with current show highlighting
- **Show Information**: See current hosts, descriptions, and show frequency

## Quick Start

### Prerequisites
- Complete the [React Native environment setup](https://reactnative.dev/docs/set-up-your-environment)
- Install dependencies: `npm install`
<<<<<<< HEAD
- Install iOS pods: `cd ios && bundle exec pod install`
    - If `bundle exec pod install` fails, try `pod install`
=======
>>>>>>> 8a53bbb0

## Build and Run

### iOS
- Install iOS pods: `cd ios && bundle exec pod install`
- Copy `ios/.xcode.env` to `ios/.xcode.env.local` and modify the node path
- Open the app in Xcode:
  ```bash
  open ios/WmbrApp.xcworkspace
  ```
- Build the app (⇧⌘B)
- Run iOS simulator:
  ```bash
  npm run ios -- --simulator="iPhone 16"
  ```

### Android
- Start Android emulator via Android Studio or connect physical device
- Enable USB debugging on physical devices
- Run debug build:
  ```bash
  npm run android
  ```

## Building for Release

### Android Release Setup

- Get `wmbr-upload-key.keystore` file and place in `android/` directory
- Set up signing configuration:
  ```bash
  cd android
  cp gradle-local.properties.default gradle-local.properties
  ```
- Edit `gradle-local.properties` with keystore credentials (passwords and alias)

### Build Release AAB

<<<<<<< HEAD
### Run the Simulator

In one terminal window, start the server with:
```bash
npm start
```

In another, start the simulator with:
```bash
npm run ios -- --simulator="iPhone 16" # "iPhone 17" if you're on macOS / Xcode 26
=======
**Windows:**
```bash
cd android && gradlew bundleRelease
>>>>>>> 8a53bbb0
```

**macOS/Linux:**
```bash
cd android && ./gradlew bundleRelease
```

Output: `android/app/build/outputs/bundle/release/app-release.aab`

## Development

- **Hot reload**: Save any file to see changes instantly
- **Restart**: Press `R` in the simulator to reload
- **Debug menu**: Press `Cmd + D` in simulator for debug options

## Troubleshooting

### Kotlin 2.1.x Compatibility Fix

This project uses a patch-package solution to fix compatibility issues between `react-native-track-player` and Kotlin 2.1.x. The original package had TurboModule compatibility issues with newer Kotlin versions causing build failures.

**Solution Steps**: 
1. Modified the problematic Kotlin files in `node_modules/react-native-track-player/`
2. Generated the patch file using `npx patch-package react-native-track-player`
3. Patches are automatically applied during `npm install` via the `postinstall` script
4. No manual intervention required - the fixes are version controlled in the `patches/` directory

**Modifications made to react-native-track-player:**

**In `MusicModule.kt`:**
- Added a wrapper function `launchInScope()` to fix coroutine scope issues with Kotlin 2.1.x
- Replaced all `scope.launch` calls with `launchInScope` calls  
- Fixed nullable bundle handling by adding `?: Bundle()` fallbacks
- Changed all `return@launch` to `return@launchInScope` for consistency

**In `MusicService.kt`:**
- Fixed the `onBind()` method signature to handle nullable Intent parameter properly

**If you encounter build errors with react-native-track-player:**
- Ensure patches are applied: `npx patch-package`
- Check that `patches/react-native-track-player+4.1.1.patch` exists
- Verify `postinstall` script is in package.json

## Architecture

- **State Management**: React hooks and context
- **UI**: React Native with custom animations
- **APIs**: WMBR metadata and archive services<|MERGE_RESOLUTION|>--- conflicted
+++ resolved
@@ -15,11 +15,8 @@
 ### Prerequisites
 - Complete the [React Native environment setup](https://reactnative.dev/docs/set-up-your-environment)
 - Install dependencies: `npm install`
-<<<<<<< HEAD
 - Install iOS pods: `cd ios && bundle exec pod install`
     - If `bundle exec pod install` fails, try `pod install`
-=======
->>>>>>> 8a53bbb0
 
 ## Build and Run
 
@@ -58,7 +55,6 @@
 
 ### Build Release AAB
 
-<<<<<<< HEAD
 ### Run the Simulator
 
 In one terminal window, start the server with:
@@ -69,11 +65,9 @@
 In another, start the simulator with:
 ```bash
 npm run ios -- --simulator="iPhone 16" # "iPhone 17" if you're on macOS / Xcode 26
-=======
 **Windows:**
 ```bash
 cd android && gradlew bundleRelease
->>>>>>> 8a53bbb0
 ```
 
 **macOS/Linux:**
