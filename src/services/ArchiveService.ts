import TrackPlayer, { Track } from 'react-native-track-player';
<<<<<<< HEAD
import { Show, Archive } from '../types/RecentlyPlayed';
import { debugLog, debugError } from '../utils/Debug';
import { DEFAULT_NAME } from '../types/Playlist';
import { getUserAgent } from '../utils/UserAgent';
=======
import { Show, Archive } from '@customTypes/RecentlyPlayed';
import { debugLog, debugError } from '@utils/Debug';
import { DEFAULT_NAME } from '@customTypes/Playlist';
>>>>>>> 64f8e87c

export interface ArchivePlaybackState {
  isPlayingArchive: boolean;
  currentArchive: Archive | null;
  currentShow: Show | null;
  liveStreamUrl: string;
}

type ArchiveStateCallback = (state: ArchivePlaybackState) => void;

export class ArchiveService {
  private static instance: ArchiveService;
  private callbacks: Set<ArchiveStateCallback> = new Set();
  private currentState: ArchivePlaybackState = {
    isPlayingArchive: false,
    currentArchive: null,
    currentShow: null,
    liveStreamUrl: 'https://wmbr.org:8002/hi',
  };

  static getInstance(): ArchiveService {
    if (!ArchiveService.instance) {
      ArchiveService.instance = new ArchiveService();
    }
    return ArchiveService.instance;
  }

  subscribe(callback: ArchiveStateCallback): () => void {
    this.callbacks.add(callback);

    // Immediately call with current state
    callback(this.currentState);

    return () => {
      this.callbacks.delete(callback);
    };
  }

  private notifyCallbacks(): void {
    this.callbacks.forEach(callback => callback(this.currentState));
  }

  async playArchive(archive: Archive, show: Show): Promise<void> {
    try {
      debugLog('Playing archive:', archive.url);

      // Stop current playback
      await TrackPlayer.stop();
      await TrackPlayer.reset();

      // Create archive track
      const archiveTrack: Track = {
        id: 'archive',
        url: archive.url,
        title: `${show.name} - Archive`,
        artist: `${DEFAULT_NAME} - ${archive.date}`,
        artwork: require('../../assets/cover.png'),
        userAgent: getUserAgent(),
      };

      // Add and play archive
      await TrackPlayer.add(archiveTrack);
      await TrackPlayer.play();

      // Update state
      this.currentState = {
        ...this.currentState,
        isPlayingArchive: true,
        currentArchive: archive,
        currentShow: show,
      };

      this.notifyCallbacks();
    } catch (error) {
      debugError('Error playing archive:', error);
      throw error;
    }
  }

  async switchToLive(currentShowTitle?: string): Promise<void> {
    try {
      debugLog('Switching to live stream');

      // Stop current playback
      await TrackPlayer.stop();
      await TrackPlayer.reset();

      // Create live stream track
      const liveTrack: Track = {
        id: 'wmbr-stream',
        url: this.currentState.liveStreamUrl,
        title: DEFAULT_NAME,
        artist: currentShowTitle || 'Live Radio',
        artwork: require('../../assets/cover.png'),
        userAgent: getUserAgent(),
      };

      // Add and play live stream
      await TrackPlayer.add(liveTrack);
      await TrackPlayer.play();

      // Update state
      this.currentState = {
        ...this.currentState,
        isPlayingArchive: false,
        currentArchive: null,
        currentShow: null,
      };

      this.notifyCallbacks();
    } catch (error) {
      debugError('Error switching to live:', error);
      throw error;
    }
  }

  getCurrentState(): ArchivePlaybackState {
    return this.currentState;
  }

  isPlayingArchive(): boolean {
    return this.currentState.isPlayingArchive;
  }

  getCurrentShow(): Show | null {
    return this.currentState.currentShow;
  }

  getCurrentArchive(): Archive | null {
    return this.currentState.currentArchive;
  }
}<|MERGE_RESOLUTION|>--- conflicted
+++ resolved
@@ -1,14 +1,8 @@
 import TrackPlayer, { Track } from 'react-native-track-player';
-<<<<<<< HEAD
-import { Show, Archive } from '../types/RecentlyPlayed';
-import { debugLog, debugError } from '../utils/Debug';
-import { DEFAULT_NAME } from '../types/Playlist';
-import { getUserAgent } from '../utils/UserAgent';
-=======
 import { Show, Archive } from '@customTypes/RecentlyPlayed';
 import { debugLog, debugError } from '@utils/Debug';
 import { DEFAULT_NAME } from '@customTypes/Playlist';
->>>>>>> 64f8e87c
+import { getUserAgent } from '@utils/UserAgent';
 
 export interface ArchivePlaybackState {
   isPlayingArchive: boolean;
