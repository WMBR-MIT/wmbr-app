import React, { useEffect, useState, useMemo, useCallback } from 'react';
import { debugError } from '@utils/Debug';
import {
  View,
  Text,
  TouchableOpacity,
  StyleSheet,
  StatusBar,
} from 'react-native';
import {
  SafeAreaView,
  useSafeAreaInsets,
} from 'react-native-safe-area-context';
import TrackPlayer, {
  State,
  usePlaybackState,
  useProgress,
} from 'react-native-track-player';
import Icon from 'react-native-vector-icons/Ionicons';
import { liveCapabilities, SKIP_INTERVAL } from '@utils/TrackPlayerUtils';
import LinearGradient from 'react-native-linear-gradient';
import { GestureHandlerRootView } from 'react-native-gesture-handler';
import { SvgXml } from 'react-native-svg';
import PlayButton from './PlayButton';
import SplashScreen from './SplashScreen';
import MetadataService, { ShowInfo, Song } from '@services/MetadataService';
import { RecentlyPlayedService } from '@services/RecentlyPlayedService';
import { ArchiveService, ArchivePlaybackState } from '@services/ArchiveService';
import { AudioPreviewService } from '@services/AudioPreviewService';
import { getWMBRLogoSVG } from '@utils/WMBRLogo';
import { NavigationProp, useNavigation } from '@react-navigation/native';
import { WmbrRouteName } from '@customTypes/Navigation';
import { DEFAULT_NAME } from '@customTypes/Playlist';
import { COLORS, CORE_COLORS } from '@utils/Colors';
import { formatArchiveDate } from '@utils/DateTime';

import HomeNowPlaying from './HomeNowPlaying';

const streamUrl = 'https://wmbr.org:8002/hi';

export default function HomeScreen() {
  const playbackState = usePlaybackState();
  const progress = useProgress();
  const insets = useSafeAreaInsets();
  const [currentShow, setCurrentShow] = useState(DEFAULT_NAME);
  const [, setSongHistory] = useState<Song[]>([]);
  const [hosts, setHosts] = useState<string | undefined>();
  const [showDescription, setShowDescription] = useState<string | undefined>();
  const [showSplash, setShowSplash] = useState(true);
  const [isPlayerInitialized, setIsPlayerInitialized] = useState(false);
  const [showInfo, setShowInfo] = useState<ShowInfo>();
  const [archiveState, setArchiveState] = useState<ArchivePlaybackState>({
    isPlayingArchive: false,
    currentArchive: null,
    currentShow: null,
    liveStreamUrl: streamUrl,
  });

  const isPlaying = playbackState?.state === State.Playing;

  const navigation =
    useNavigation<NavigationProp<Record<WmbrRouteName, object | undefined>>>();

  const bottomSpacerStyle = useMemo(
    () => ({ height: Math.max(insets.bottom + 56, 56) }),
    [insets.bottom],
  );

  const setupPlayer = useCallback(async () => {
    try {
      // If the player already exists, mark it initialized and skip setup
      try {
        await TrackPlayer.getPlaybackState();
        setIsPlayerInitialized(true);
        return;
      } catch (e) {
        // not initialized yet, proceed
      }

      await TrackPlayer.setupPlayer();

      await TrackPlayer.updateOptions({
        capabilities: liveCapabilities,
      });

      setIsPlayerInitialized(true);
    } catch (error) {
      debugError('Error setting up player:', error);
    }
  }, []);

  useEffect(() => {
    setupPlayer();

    const metadataService = MetadataService.getInstance();

    const unsubscribeMetadata = metadataService.subscribe((data: ShowInfo) => {
      setShowInfo(data);
      setCurrentShow(data.showTitle);
      setHosts(data.hosts);
      setShowDescription(data.description);

      try {
        RecentlyPlayedService.getInstance().setCurrentShow(data.showTitle);
      } catch (e) {
        debugError('current show update failed:', e);
      }
    });

    const unsubscribeSongs = metadataService.subscribeSongHistory(
      (songs: Song[]) => {
        setSongHistory(songs);
      },
    );

    metadataService.startPolling(15000);

    // Subscribe to archive service
    const unsubscribeArchive =
      ArchiveService.getInstance().subscribe(setArchiveState);

    return () => {
      MetadataService.getInstance().stopPolling();
      unsubscribeMetadata();
      unsubscribeSongs();
      unsubscribeArchive();
    };
  }, [setupPlayer]);

  // Separate useEffect for updating track metadata when show changes
  useEffect(() => {
    const updateLiveTrackMetadata = async () => {
      // Don't try to update metadata if player isn't initialized yet, or is in a state that isn't active
      const allowedStates = [State.Playing, State.Paused, State.Ready];
      if (
        !isPlayerInitialized ||
        !playbackState.state ||
        !allowedStates.includes(playbackState.state)
      ) {
        return;
      }

      try {
        // Only update if we're not playing an archive
        if (!archiveState.isPlayingArchive) {
          await TrackPlayer.updateMetadataForTrack(0, {
            title: DEFAULT_NAME,
            artist: currentShow || 'Live Radio',
          });
        }
      } catch (error) {
        debugError('Error updating track metadata:', error);
      }
    };

    updateLiveTrackMetadata();
  }, [
    currentShow,
    archiveState.isPlayingArchive,
    isPlayerInitialized,
    playbackState?.state,
  ]);

  const togglePlayback = useCallback(async () => {
    if (!isPlayerInitialized) {
      debugError('Player not initialized yet, cannot toggle playback');
      return;
    }

    try {
      const audioPreviewService = AudioPreviewService.getInstance();
      const previewState = audioPreviewService.getCurrentState();

      if (isPlaying) {
        if (archiveState.isPlayingArchive) {
          await TrackPlayer.pause();
        } else {
          await TrackPlayer.stop();
        }
      } else {
        if (previewState.url !== null) {
          await audioPreviewService.stop();
        }

        const queue = await TrackPlayer.getQueue();

        const hasLiveStream = queue.some(track => track.id === 'wmbr-stream');

        if (!hasLiveStream) {
          await TrackPlayer.add({
            id: 'wmbr-stream',
            url: streamUrl,
            title: DEFAULT_NAME,
            artist: currentShow || 'Live Radio',
            artwork: require('../../../assets/cover.png'),
          });
        }

        await TrackPlayer.play();
      }
    } catch (error) {
      debugError('Error toggling playback:', error);
    }
  }, [
    archiveState.isPlayingArchive,
    currentShow,
    isPlayerInitialized,
    isPlaying,
  ]);

  const handleSplashEnd = () => setShowSplash(false);

  const handleSwitchToLive = useCallback(async () => {
    try {
      await ArchiveService.getInstance().switchToLive(currentShow);
    } catch (e) {
      debugError('Error switching to live:', e);
    }
  }, [currentShow]);

  const handleSkipBackward = useCallback(async () => {
    const newPosition = Math.max(progress.position - SKIP_INTERVAL, 0);
    await TrackPlayer.seekTo(newPosition);
  }, [progress.position]);

  const handleSkipForward = useCallback(async () => {
    const newPosition = Math.min(
      progress.position + SKIP_INTERVAL,
      progress.duration,
    );
    await TrackPlayer.seekTo(newPosition);
  }, [progress.position, progress.duration]);

  const handleOpenShowDetails = useCallback(() => {
    const show = archiveState.currentShow;
    if (!show) return;

    // Navigate to Schedule tab with complete stack state
    navigation.navigate('Schedule' as WmbrRouteName, {
      // Specify the complete stack path
      state: {
        routes: [
          { name: 'ScheduleMain' },
          { name: 'ShowDetails', params: { show } },
          {
            name: 'ArchivedShowView',
            params: { show, archive: archiveState.currentArchive },
          },
        ],
      },
    });
  }, [archiveState.currentShow, archiveState.currentArchive, navigation]);

  if (showSplash) return <SplashScreen onAnimationEnd={handleSplashEnd} />;

  return (
    <GestureHandlerRootView style={styles.container}>
      <StatusBar
        barStyle="light-content"
        backgroundColor={
          isPlaying ? CORE_COLORS.WMBR_GREEN : COLORS.BACKGROUND.PRIMARY
        }
        translucent={false}
      />
      <LinearGradient
        colors={
          isPlaying
            ? [CORE_COLORS.WMBR_GREEN, '#006B31', CORE_COLORS.WMBR_GREEN]
            : [COLORS.BACKGROUND.SECONDARY, COLORS.BACKGROUND.PRIMARY]
        }
        style={styles.fullScreenGradient}
      >
        <SafeAreaView style={styles.safeContainer}>
          <View style={styles.content}>
            <View style={styles.logoContainer}>
              <SvgXml
                xml={getWMBRLogoSVG(
                  isPlaying ? '#000000' : CORE_COLORS.WMBR_GREEN,
                )}
                width={80}
                height={17}
              />
            </View>
            <View style={styles.showInfo}>
              {archiveState.isPlayingArchive ? (
                <TouchableOpacity
                  onPress={handleOpenShowDetails}
                  activeOpacity={0.7}
                >
                  <Text style={[styles.showTitle, styles.clickableTitle]}>
                    {archiveState.currentShow?.name || 'Archive'}
                  </Text>
                  <Text
                    style={[
                      styles.archiveInfo,
                      isPlaying && styles.archiveInfoActive,
                    ]}
                  >
                    Archive from{' '}
                    {archiveState.currentArchive?.date
                      ? formatArchiveDate(archiveState.currentArchive.date)
                      : ''}
                  </Text>
                </TouchableOpacity>
              ) : (
                <>
                  <Text style={styles.showTitle}>{currentShow}</Text>
                  {hosts && (
                    <Text
                      style={[styles.hosts, isPlaying && styles.hostsActive]}
                    >
                      with {hosts}
                    </Text>
                  )}
                </>
              )}
            </View>
            <View style={styles.playbackControls}>
              {archiveState.isPlayingArchive && (
                <TouchableOpacity
                  style={styles.skipButton}
                  onPress={handleSkipBackward}
                  activeOpacity={0.7}
                  accessibilityLabel={`Skip backward ${SKIP_INTERVAL} seconds`}
                >
                  <Icon
                    name="refresh-outline"
                    size={28}
                    color={COLORS.TEXT.PRIMARY}
                    style={styles.skipBackIcon}
                  />
                  <Text style={styles.skipText}>{SKIP_INTERVAL}</Text>
                </TouchableOpacity>
              )}
              <PlayButton
                onPress={togglePlayback}
                isPlayingArchive={archiveState.isPlayingArchive}
              />
              {archiveState.isPlayingArchive && (
                <TouchableOpacity
                  style={styles.skipButton}
                  onPress={handleSkipForward}
                  activeOpacity={0.7}
                  accessibilityLabel={`Skip forward ${SKIP_INTERVAL} seconds`}
                >
                  <Icon
                    name="refresh-outline"
                    size={28}
                    color={COLORS.TEXT.PRIMARY}
                    style={styles.skipForwardIcon}
                  />
                  <Text style={styles.skipText} aria-hidden={true}>
                    {SKIP_INTERVAL}
                  </Text>
                </TouchableOpacity>
              )}
            </View>
            <View style={styles.bottomInfo}>
              {!archiveState.isPlayingArchive && showDescription && (
                <Text
                  style={[
                    styles.showDescription,
                    isPlaying && styles.showDescriptionActive,
                  ]}
                  numberOfLines={3}
                >
                  {showDescription}
                </Text>
              )}
              {archiveState.isPlayingArchive ? (
                <TouchableOpacity
                  style={[
                    styles.liveButton,
                    isPlaying && styles.liveButtonPlaying,
                  ]}
                  onPress={handleSwitchToLive}
                  activeOpacity={0.7}
                >
                  <Text
                    style={[
                      styles.liveButtonText,
                      isPlaying && styles.liveButtonTextPlaying,
                    ]}
                  >
                    ← Switch to LIVE
                  </Text>
                </TouchableOpacity>
              ) : (
                <HomeNowPlaying showInfo={showInfo} />
              )}
            </View>
            <View style={bottomSpacerStyle} />
          </View>
        </SafeAreaView>
      </LinearGradient>
    </GestureHandlerRootView>
  );
}

const styles = StyleSheet.create({
  container: { flex: 1, backgroundColor: COLORS.BACKGROUND.PRIMARY },
  fullScreenGradient: { flex: 1 },
  safeContainer: { flex: 1 },
  content: {
    flex: 1,
    justifyContent: 'space-between',
    alignItems: 'center',
    paddingVertical: 60,
  },
  logoContainer: { alignItems: 'center', marginTop: 10, marginBottom: 5 },
  showInfo: { alignItems: 'center', marginTop: 20 },
  showTitle: {
    fontSize: 24,
    fontWeight: '600',
    color: COLORS.TEXT.PRIMARY,
    textAlign: 'center',
    marginBottom: 8,
  },
  clickableTitle: { textDecorationLine: 'underline' },
  archiveInfo: {
    fontSize: 14,
    color: COLORS.TEXT.SECONDARY,
    textAlign: 'center',
    marginBottom: 8,
  },
  archiveInfoActive: { color: COLORS.TEXT.ACTIVE },
  hosts: {
    fontSize: 16,
    color: COLORS.TEXT.SECONDARY,
    textAlign: 'center',
    marginBottom: 8,
  },
  hostsActive: { color: COLORS.TEXT.ACTIVE },
  bottomInfo: { alignItems: 'center', paddingHorizontal: 20, marginTop: 20 },
  showDescription: {
    fontSize: 12,
    color: COLORS.TEXT.SECONDARY,
    textAlign: 'center',
    marginBottom: 12,
    lineHeight: 16,
  },
  showDescriptionActive: { color: COLORS.TEXT.ACTIVE },
  liveButton: {
    marginTop: 16,
    paddingHorizontal: 20,
    paddingVertical: 12,
    backgroundColor: COLORS.BUTTON.SWITCH.BACKGROUND,
    borderRadius: 20,
    borderWidth: 1,
    borderColor: COLORS.BUTTON.SWITCH.BORDER,
  },
  liveButtonText: {
    color: COLORS.BUTTON.SWITCH.TEXT,
    fontSize: 14,
    fontWeight: '600',
    textAlign: 'center',
  },
<<<<<<< HEAD
  liveButtonPlaying: {
    backgroundColor: COLORS.BUTTON.SWITCH_ACTIVE.BACKGROUND,
    borderColor: COLORS.BUTTON.SWITCH_ACTIVE.BORDER,
  },
  liveButtonTextPlaying: { color: COLORS.BUTTON.SWITCH_ACTIVE.TEXT },
=======
  liveButtonTextActive: { color: '#FFFFFF' },
  playbackControls: {
    flexDirection: 'row',
    alignItems: 'center',
    justifyContent: 'center',
    gap: 32,
  },
  skipButton: {
    alignItems: 'center',
    justifyContent: 'center',
    width: 48,
    height: 48,
  },
  skipBackIcon: {
    transform: [{ scaleX: -1 }],
  },
  skipForwardIcon: {
    transform: [{ scaleX: 1 }],
  },
  skipText: {
    color: COLORS.TEXT.PRIMARY,
    fontSize: 10,
    fontWeight: '600',
  },
>>>>>>> af4c5041
});<|MERGE_RESOLUTION|>--- conflicted
+++ resolved
@@ -455,14 +455,11 @@
     fontWeight: '600',
     textAlign: 'center',
   },
-<<<<<<< HEAD
   liveButtonPlaying: {
     backgroundColor: COLORS.BUTTON.SWITCH_ACTIVE.BACKGROUND,
     borderColor: COLORS.BUTTON.SWITCH_ACTIVE.BORDER,
   },
   liveButtonTextPlaying: { color: COLORS.BUTTON.SWITCH_ACTIVE.TEXT },
-=======
-  liveButtonTextActive: { color: '#FFFFFF' },
   playbackControls: {
     flexDirection: 'row',
     alignItems: 'center',
@@ -486,5 +483,4 @@
     fontSize: 10,
     fontWeight: '600',
   },
->>>>>>> af4c5041
 });